package replication

import (
	"bytes"
	"encoding/binary"
	"encoding/hex"
	"fmt"
	. "github.com/go-mysql-org/go-mysql/mysql"
	"github.com/pingcap/errors"
	"github.com/shopspring/decimal"
	"github.com/siddontang/go-log/log"
	"github.com/siddontang/go/hack"
	"golang.org/x/text/encoding"
	"golang.org/x/text/encoding/charmap"
	"golang.org/x/text/encoding/japanese"
	"golang.org/x/text/encoding/korean"
	"golang.org/x/text/encoding/simplifiedchinese"
	"golang.org/x/text/encoding/traditionalchinese"
	"golang.org/x/text/encoding/unicode"
	"golang.org/x/text/transform"
	"io"
	"strconv"
	"strings"
	"time"
)

var errMissingTableMapEvent = errors.New("invalid table id, no corresponding table map event")

type TableMapEvent struct {
	flavor          string
	tableIDSize     int
	charset         string
	columnsCharsets map[int]string

	TableID uint64

	Flags uint16

	Schema []byte
	Table  []byte

	ColumnCount uint64
	ColumnType  []byte
	ColumnMeta  []uint16

	//len = (ColumnCount + 7) / 8
	NullBitmap []byte

	/*
		The following are available only after MySQL-8.0.1 or MariaDB-10.5.0
		By default MySQL and MariaDB do not log the full row metadata.
		see:
			- https://dev.mysql.com/doc/refman/8.0/en/replication-options-binary-log.html#sysvar_binlog_row_metadata
			- https://mariadb.com/kb/en/replication-and-binary-log-system-variables/#binlog_row_metadata
	*/

	// SignednessBitmap stores signedness info for numeric columns.
	SignednessBitmap []byte

	// DefaultCharset/ColumnCharset stores collation info for character columns.

	// DefaultCharset[0] is the default collation of character columns.
	// For character columns that have different charset,
	// (character column index, column collation) pairs follows
	DefaultCharset []uint64
	// ColumnCharset contains collation sequence for all character columns
	ColumnCharset []uint64

	// SetStrValue stores values for set columns.
	SetStrValue       [][][]byte
	setStrValueString [][]string

	// EnumStrValue stores values for enum columns.
	EnumStrValue       [][][]byte
	enumStrValueString [][]string

	// ColumnName list all column names.
	ColumnName       [][]byte
	columnNameString []string // the same as ColumnName in string type, just for reuse

	// GeometryType stores real type for geometry columns.
	GeometryType []uint64

	// PrimaryKey is a sequence of column indexes of primary key.
	PrimaryKey []uint64

	// PrimaryKeyPrefix is the prefix length used for each column of primary key.
	// 0 means that the whole column length is used.
	PrimaryKeyPrefix []uint64

	// EnumSetDefaultCharset/EnumSetColumnCharset is similar to DefaultCharset/ColumnCharset but for enum/set columns.
	EnumSetDefaultCharset []uint64
	EnumSetColumnCharset  []uint64
}

func (e *TableMapEvent) Decode(data []byte) error {
	pos := 0
	e.TableID = FixedLengthInt(data[0:e.tableIDSize])
	pos += e.tableIDSize

	e.Flags = binary.LittleEndian.Uint16(data[pos:])
	pos += 2

	schemaLength := data[pos]
	pos++

	e.Schema = data[pos : pos+int(schemaLength)]
	pos += int(schemaLength)

	//skip 0x00
	pos++

	tableLength := data[pos]
	pos++

	e.Table = data[pos : pos+int(tableLength)]
	pos += int(tableLength)

	//skip 0x00
	pos++

	var n int
	e.ColumnCount, _, n = LengthEncodedInt(data[pos:])
	pos += n

	e.ColumnType = data[pos : pos+int(e.ColumnCount)]
	pos += int(e.ColumnCount)

	var err error
	var metaData []byte
	if metaData, _, n, err = LengthEncodedString(data[pos:]); err != nil {
		return errors.Trace(err)
	}

	if err = e.decodeMeta(metaData); err != nil {
		return errors.Trace(err)
	}

	pos += n

	nullBitmapSize := bitmapByteSize(int(e.ColumnCount))
	if len(data[pos:]) < nullBitmapSize {
		return io.EOF
	}

	e.NullBitmap = data[pos : pos+nullBitmapSize]

	pos += nullBitmapSize

	if err = e.decodeOptionalMeta(data[pos:]); err != nil {
		return err
	}

	return nil
}

func bitmapByteSize(columnCount int) int {
	return (columnCount + 7) / 8
}

// see mysql sql/log_event.h
/*
	0 byte
	MYSQL_TYPE_DECIMAL
	MYSQL_TYPE_TINY
	MYSQL_TYPE_SHORT
	MYSQL_TYPE_LONG
	MYSQL_TYPE_NULL
	MYSQL_TYPE_TIMESTAMP
	MYSQL_TYPE_LONGLONG
	MYSQL_TYPE_INT24
	MYSQL_TYPE_DATE
	MYSQL_TYPE_TIME
	MYSQL_TYPE_DATETIME
	MYSQL_TYPE_YEAR

	1 byte
	MYSQL_TYPE_FLOAT
	MYSQL_TYPE_DOUBLE
	MYSQL_TYPE_BLOB
	MYSQL_TYPE_GEOMETRY

	//maybe
	MYSQL_TYPE_TIME2
	MYSQL_TYPE_DATETIME2
	MYSQL_TYPE_TIMESTAMP2

	2 byte
	MYSQL_TYPE_VARCHAR
	MYSQL_TYPE_BIT
	MYSQL_TYPE_NEWDECIMAL
	MYSQL_TYPE_VAR_STRING
	MYSQL_TYPE_STRING

	This enumeration value is only used internally and cannot exist in a binlog.
	MYSQL_TYPE_NEWDATE
	MYSQL_TYPE_ENUM
	MYSQL_TYPE_SET
	MYSQL_TYPE_TINY_BLOB
	MYSQL_TYPE_MEDIUM_BLOB
	MYSQL_TYPE_LONG_BLOB
*/
func (e *TableMapEvent) decodeMeta(data []byte) error {
	pos := 0
	e.ColumnMeta = make([]uint16, e.ColumnCount)
	for i, t := range e.ColumnType {
		switch t {
		case MYSQL_TYPE_STRING:
			var x uint16 = uint16(data[pos]) << 8 //real type
			x += uint16(data[pos+1])              //pack or field length
			e.ColumnMeta[i] = x
			pos += 2
		case MYSQL_TYPE_NEWDECIMAL:
			var x uint16 = uint16(data[pos]) << 8 //precision
			x += uint16(data[pos+1])              //decimals
			e.ColumnMeta[i] = x
			pos += 2
		case MYSQL_TYPE_VAR_STRING,
			MYSQL_TYPE_VARCHAR,
			MYSQL_TYPE_BIT:
			e.ColumnMeta[i] = binary.LittleEndian.Uint16(data[pos:])
			pos += 2
		case MYSQL_TYPE_BLOB,
			MYSQL_TYPE_DOUBLE,
			MYSQL_TYPE_FLOAT,
			MYSQL_TYPE_GEOMETRY,
			MYSQL_TYPE_JSON:
			e.ColumnMeta[i] = uint16(data[pos])
			pos++
		case MYSQL_TYPE_TIME2,
			MYSQL_TYPE_DATETIME2,
			MYSQL_TYPE_TIMESTAMP2:
			e.ColumnMeta[i] = uint16(data[pos])
			pos++
		case MYSQL_TYPE_NEWDATE,
			MYSQL_TYPE_ENUM,
			MYSQL_TYPE_SET,
			MYSQL_TYPE_TINY_BLOB,
			MYSQL_TYPE_MEDIUM_BLOB,
			MYSQL_TYPE_LONG_BLOB:
			return errors.Errorf("unsupport type in binlog %d", t)
		default:
			e.ColumnMeta[i] = 0
		}
	}

	return nil
}

func (e *TableMapEvent) decodeOptionalMeta(data []byte) (err error) {
	pos := 0
	for pos < len(data) {
		// optional metadata fields are stored in Type, Length, Value(TLV) format
		// Type takes 1 byte. Length is a packed integer value. Values takes Length bytes
		t := data[pos]
		pos++

		l, _, n := LengthEncodedInt(data[pos:])
		pos += n

		v := data[pos : pos+int(l)]
		pos += int(l)

		switch t {
		case TABLE_MAP_OPT_META_SIGNEDNESS:
			e.SignednessBitmap = v

		case TABLE_MAP_OPT_META_DEFAULT_CHARSET:
			e.DefaultCharset, err = e.decodeDefaultCharset(v)
			if err != nil {
				return err
			}

		case TABLE_MAP_OPT_META_COLUMN_CHARSET:
			e.ColumnCharset, err = e.decodeIntSeq(v)
			if err != nil {
				return err
			}

		case TABLE_MAP_OPT_META_COLUMN_NAME:
			if err = e.decodeColumnNames(v); err != nil {
				return err
			}

		case TABLE_MAP_OPT_META_SET_STR_VALUE:
			e.SetStrValue, err = e.decodeStrValue(v)
			if err != nil {
				return err
			}

		case TABLE_MAP_OPT_META_ENUM_STR_VALUE:
			e.EnumStrValue, err = e.decodeStrValue(v)
			if err != nil {
				return err
			}

		case TABLE_MAP_OPT_META_GEOMETRY_TYPE:
			e.GeometryType, err = e.decodeIntSeq(v)
			if err != nil {
				return err
			}

		case TABLE_MAP_OPT_META_SIMPLE_PRIMARY_KEY:
			if err = e.decodeSimplePrimaryKey(v); err != nil {
				return err
			}

		case TABLE_MAP_OPT_META_PRIMARY_KEY_WITH_PREFIX:
			if err = e.decodePrimaryKeyWithPrefix(v); err != nil {
				return err
			}

		case TABLE_MAP_OPT_META_ENUM_AND_SET_DEFAULT_CHARSET:
			e.EnumSetDefaultCharset, err = e.decodeDefaultCharset(v)
			if err != nil {
				return err
			}

		case TABLE_MAP_OPT_META_ENUM_AND_SET_COLUMN_CHARSET:
			e.EnumSetColumnCharset, err = e.decodeIntSeq(v)
			if err != nil {
				return err
			}

		default:
			// Ignore for future extension
		}
	}

	return nil
}

func (e *TableMapEvent) decodeIntSeq(v []byte) (ret []uint64, err error) {
	p := 0
	for p < len(v) {
		i, _, n := LengthEncodedInt(v[p:])
		p += n
		ret = append(ret, i)
	}
	return
}

func (e *TableMapEvent) decodeDefaultCharset(v []byte) (ret []uint64, err error) {
	ret, err = e.decodeIntSeq(v)
	if err != nil {
		return
	}
	if len(ret)%2 != 1 {
		return nil, errors.Errorf("Expect odd item in DefaultCharset but got %d", len(ret))
	}
	return
}

func (e *TableMapEvent) decodeColumnNames(v []byte) error {
	p := 0
	e.ColumnName = make([][]byte, 0, e.ColumnCount)
	for p < len(v) {
		n := int(v[p])
		p++
		e.ColumnName = append(e.ColumnName, v[p:p+n])
		p += n
	}

	if len(e.ColumnName) != int(e.ColumnCount) {
		return errors.Errorf("Expect %d column names but got %d", e.ColumnCount, len(e.ColumnName))
	}
	return nil
}

func (e *TableMapEvent) decodeStrValue(v []byte) (ret [][][]byte, err error) {
	p := 0
	for p < len(v) {
		nVal, _, n := LengthEncodedInt(v[p:])
		p += n
		vals := make([][]byte, 0, int(nVal))
		for i := 0; i < int(nVal); i++ {
			val, _, n, err := LengthEncodedString(v[p:])
			if err != nil {
				return nil, err
			}
			p += n
			vals = append(vals, val)
		}
		ret = append(ret, vals)
	}
	return
}

func (e *TableMapEvent) decodeSimplePrimaryKey(v []byte) error {
	p := 0
	for p < len(v) {
		i, _, n := LengthEncodedInt(v[p:])
		e.PrimaryKey = append(e.PrimaryKey, i)
		e.PrimaryKeyPrefix = append(e.PrimaryKeyPrefix, 0)
		p += n
	}
	return nil
}

func (e *TableMapEvent) decodePrimaryKeyWithPrefix(v []byte) error {
	p := 0
	for p < len(v) {
		i, _, n := LengthEncodedInt(v[p:])
		e.PrimaryKey = append(e.PrimaryKey, i)
		p += n
		i, _, n = LengthEncodedInt(v[p:])
		e.PrimaryKeyPrefix = append(e.PrimaryKeyPrefix, i)
		p += n
	}
	return nil
}

func (e *TableMapEvent) Dump(w io.Writer) {
	fmt.Fprintf(w, "TableID: %d\n", e.TableID)
	fmt.Fprintf(w, "TableID size: %d\n", e.tableIDSize)
	fmt.Fprintf(w, "Flags: %d\n", e.Flags)
	fmt.Fprintf(w, "Schema: %s\n", e.Schema)
	fmt.Fprintf(w, "Table: %s\n", e.Table)
	fmt.Fprintf(w, "Column count: %d\n", e.ColumnCount)
	fmt.Fprintf(w, "Column type: \n%s", hex.Dump(e.ColumnType))
	fmt.Fprintf(w, "NULL bitmap: \n%s", hex.Dump(e.NullBitmap))

	fmt.Fprintf(w, "Signedness bitmap: \n%s", hex.Dump(e.SignednessBitmap))
	fmt.Fprintf(w, "Default charset: %v\n", e.DefaultCharset)
	fmt.Fprintf(w, "Column charset: %v\n", e.ColumnCharset)
	fmt.Fprintf(w, "Set str value: %v\n", e.SetStrValueString())
	fmt.Fprintf(w, "Enum str value: %v\n", e.EnumStrValueString())
	fmt.Fprintf(w, "Column name: %v\n", e.ColumnNameString())
	fmt.Fprintf(w, "Geometry type: %v\n", e.GeometryType)
	fmt.Fprintf(w, "Primary key: %v\n", e.PrimaryKey)
	fmt.Fprintf(w, "Primary key prefix: %v\n", e.PrimaryKeyPrefix)
	fmt.Fprintf(w, "Enum/set default charset: %v\n", e.EnumSetDefaultCharset)
	fmt.Fprintf(w, "Enum/set column charset: %v\n", e.EnumSetColumnCharset)

	unsignedMap := e.UnsignedMap()
	fmt.Fprintf(w, "UnsignedMap: %#v\n", unsignedMap)

	collationMap := e.CollationMap()
	fmt.Fprintf(w, "CollationMap: %#v\n", collationMap)

	enumSetCollationMap := e.EnumSetCollationMap()
	fmt.Fprintf(w, "EnumSetCollationMap: %#v\n", enumSetCollationMap)

	enumStrValueMap := e.EnumStrValueMap()
	fmt.Fprintf(w, "EnumStrValueMap: %#v\n", enumStrValueMap)

	setStrValueMap := e.SetStrValueMap()
	fmt.Fprintf(w, "SetStrValueMap: %#v\n", setStrValueMap)

	geometryTypeMap := e.GeometryTypeMap()
	fmt.Fprintf(w, "GeometryTypeMap: %#v\n", geometryTypeMap)

	nameMaxLen := 0
	for _, name := range e.ColumnName {
		if len(name) > nameMaxLen {
			nameMaxLen = len(name)
		}
	}
	nameFmt := "  %s"
	if nameMaxLen > 0 {
		nameFmt = fmt.Sprintf("  %%-%ds", nameMaxLen)
	}

	primaryKey := map[int]struct{}{}
	for _, pk := range e.PrimaryKey {
		primaryKey[int(pk)] = struct{}{}
	}

	fmt.Fprintf(w, "Columns: \n")
	for i := 0; i < int(e.ColumnCount); i++ {
		if len(e.ColumnName) == 0 {
			fmt.Fprintf(w, nameFmt, "<n/a>")
		} else {
			fmt.Fprintf(w, nameFmt, e.ColumnName[i])
		}

		fmt.Fprintf(w, "  type=%-3d", e.realType(i))

		if e.IsNumericColumn(i) {
			if len(unsignedMap) == 0 {
				fmt.Fprintf(w, "  unsigned=<n/a>")
			} else if unsignedMap[i] {
				fmt.Fprintf(w, "  unsigned=yes")
			} else {
				fmt.Fprintf(w, "  unsigned=no ")
			}
		}
		if e.IsCharacterColumn(i) {
			if len(collationMap) == 0 {
				fmt.Fprintf(w, "  collation=<n/a>")
			} else {
				fmt.Fprintf(w, "  collation=%d ", collationMap[i])
			}
		}
		if e.IsEnumColumn(i) {
			if len(enumSetCollationMap) == 0 {
				fmt.Fprintf(w, "  enum_collation=<n/a>")
			} else {
				fmt.Fprintf(w, "  enum_collation=%d", enumSetCollationMap[i])
			}

			if len(enumStrValueMap) == 0 {
				fmt.Fprintf(w, "  enum=<n/a>")
			} else {
				fmt.Fprintf(w, "  enum=%v", enumStrValueMap[i])
			}
		}
		if e.IsSetColumn(i) {
			if len(enumSetCollationMap) == 0 {
				fmt.Fprintf(w, "  set_collation=<n/a>")
			} else {
				fmt.Fprintf(w, "  set_collation=%d", enumSetCollationMap[i])
			}

			if len(setStrValueMap) == 0 {
				fmt.Fprintf(w, "  set=<n/a>")
			} else {
				fmt.Fprintf(w, "  set=%v", setStrValueMap[i])
			}
		}
		if e.IsGeometryColumn(i) {
			if len(geometryTypeMap) == 0 {
				fmt.Fprintf(w, "  geometry_type=<n/a>")
			} else {
				fmt.Fprintf(w, "  geometry_type=%v", geometryTypeMap[i])
			}
		}

		available, nullable := e.Nullable(i)
		if !available {
			fmt.Fprintf(w, "  null=<n/a>")
		} else if nullable {
			fmt.Fprintf(w, "  null=yes")
		} else {
			fmt.Fprintf(w, "  null=no ")
		}

		if _, ok := primaryKey[i]; ok {
			fmt.Fprintf(w, "  pri")
		}

		fmt.Fprintf(w, "\n")
	}

	fmt.Fprintln(w)
}

// Nullable returns the nullablity of the i-th column.
// If null bits are not available, available is false.
// i must be in range [0, ColumnCount).
func (e *TableMapEvent) Nullable(i int) (available, nullable bool) {
	if len(e.NullBitmap) == 0 {
		return
	}
	return true, e.NullBitmap[i/8]&(1<<uint(i%8)) != 0
}

// SetStrValueString returns values for set columns as string slices.
// nil is returned if not available or no set columns at all.
func (e *TableMapEvent) SetStrValueString() [][]string {
	if e.setStrValueString == nil {
		if len(e.SetStrValue) == 0 {
			return nil
		}
		e.setStrValueString = make([][]string, 0, len(e.SetStrValue))
		for _, vals := range e.SetStrValue {
			e.setStrValueString = append(
				e.setStrValueString,
				e.bytesSlice2StrSlice(vals),
			)
		}
	}
	return e.setStrValueString
}

// EnumStrValueString returns values for enum columns as string slices.
// nil is returned if not available or no enum columns at all.
func (e *TableMapEvent) EnumStrValueString() [][]string {
	if e.enumStrValueString == nil {
		if len(e.EnumStrValue) == 0 {
			return nil
		}
		e.enumStrValueString = make([][]string, 0, len(e.EnumStrValue))
		for _, vals := range e.EnumStrValue {
			e.enumStrValueString = append(
				e.enumStrValueString,
				e.bytesSlice2StrSlice(vals),
			)
		}
	}
	return e.enumStrValueString
}

// ColumnNameString returns column names as string slice.
// nil is returned if not available.
func (e *TableMapEvent) ColumnNameString() []string {
	if e.columnNameString == nil {
		e.columnNameString = e.bytesSlice2StrSlice(e.ColumnName)
	}
	return e.columnNameString
}

func (e *TableMapEvent) bytesSlice2StrSlice(src [][]byte) []string {
	if src == nil {
		return nil
	}
	ret := make([]string, 0, len(src))
	for _, item := range src {
		ret = append(ret, string(item))
	}
	return ret
}

// UnsignedMap returns a map: column index -> unsigned.
// Note that only numeric columns will be returned.
// nil is returned if not available or no numeric columns at all.
func (e *TableMapEvent) UnsignedMap() map[int]bool {
	if len(e.SignednessBitmap) == 0 {
		return nil
	}
	p := 0
	ret := make(map[int]bool)
	for i := 0; i < int(e.ColumnCount); i++ {
		if !e.IsNumericColumn(i) {
			continue
		}
		ret[i] = e.SignednessBitmap[p/8]&(1<<uint(7-p%8)) != 0
		p++
	}
	return ret
}

// CollationMap returns a map: column index -> collation id.
// Note that only character columns will be returned.
// nil is returned if not available or no character columns at all.
func (e *TableMapEvent) CollationMap() map[int]uint64 {
	return e.collationMap(e.IsCharacterColumn, e.DefaultCharset, e.ColumnCharset)
}

// EnumSetCollationMap returns a map: column index -> collation id.
// Note that only enum or set columns will be returned.
// nil is returned if not available or no enum/set columns at all.
func (e *TableMapEvent) EnumSetCollationMap() map[int]uint64 {
	return e.collationMap(e.IsEnumOrSetColumn, e.EnumSetDefaultCharset, e.EnumSetColumnCharset)
}

func (e *TableMapEvent) collationMap(includeType func(int) bool, defaultCharset, columnCharset []uint64) map[int]uint64 {
	if len(defaultCharset) != 0 {
		defaultCollation := defaultCharset[0]

		// character column index -> collation
		collations := make(map[int]uint64)
		for i := 1; i < len(defaultCharset); i += 2 {
			collations[int(defaultCharset[i])] = defaultCharset[i+1]
		}

		p := 0
		ret := make(map[int]uint64)
		for i := 0; i < int(e.ColumnCount); i++ {
			if !includeType(i) {
				continue
			}

			if collation, ok := collations[p]; ok {
				ret[i] = collation
			} else {
				ret[i] = defaultCollation
			}
			p++
		}

		return ret
	}

	if len(columnCharset) != 0 {
		p := 0
		ret := make(map[int]uint64)
		for i := 0; i < int(e.ColumnCount); i++ {
			if !includeType(i) {
				continue
			}

			ret[i] = columnCharset[p]
			p++
		}

		return ret
	}

	return nil
}

// EnumStrValueMap returns a map: column index -> enum string value.
// Note that only enum columns will be returned.
// nil is returned if not available or no enum columns at all.
func (e *TableMapEvent) EnumStrValueMap() map[int][]string {
	return e.strValueMap(e.IsEnumColumn, e.EnumStrValueString())
}

// SetStrValueMap returns a map: column index -> set string value.
// Note that only set columns will be returned.
// nil is returned if not available or no set columns at all.
func (e *TableMapEvent) SetStrValueMap() map[int][]string {
	return e.strValueMap(e.IsSetColumn, e.SetStrValueString())
}

func (e *TableMapEvent) strValueMap(includeType func(int) bool, strValue [][]string) map[int][]string {
	if len(strValue) == 0 {
		return nil
	}
	p := 0
	ret := make(map[int][]string)
	for i := 0; i < int(e.ColumnCount); i++ {
		if !includeType(i) {
			continue
		}
		ret[i] = strValue[p]
		p++
	}
	return ret
}

// GeometryTypeMap returns a map: column index -> geometry type.
// Note that only geometry columns will be returned.
// nil is returned if not available or no geometry columns at all.
func (e *TableMapEvent) GeometryTypeMap() map[int]uint64 {
	if len(e.GeometryType) == 0 {
		return nil
	}
	p := 0
	ret := make(map[int]uint64)
	for i := 0; i < int(e.ColumnCount); i++ {
		if !e.IsGeometryColumn(i) {
			continue
		}

		ret[i] = e.GeometryType[p]
		p++
	}
	return ret
}

// Below realType and IsXXXColumn are base from:
//   table_def::type in sql/rpl_utility.h
//   Table_map_log_event::print_columns in mysql-8.0/sql/log_event.cc and mariadb-10.5/sql/log_event_client.cc

func (e *TableMapEvent) realType(i int) byte {
	typ := e.ColumnType[i]

	switch typ {
	case MYSQL_TYPE_STRING:
		rtyp := byte(e.ColumnMeta[i] >> 8)
		if rtyp == MYSQL_TYPE_ENUM || rtyp == MYSQL_TYPE_SET {
			return rtyp
		}

	case MYSQL_TYPE_DATE:
		return MYSQL_TYPE_NEWDATE
	}

	return typ
}

func (e *TableMapEvent) IsNumericColumn(i int) bool {
	switch e.realType(i) {
	case MYSQL_TYPE_TINY,
		MYSQL_TYPE_SHORT,
		MYSQL_TYPE_INT24,
		MYSQL_TYPE_LONG,
		MYSQL_TYPE_LONGLONG,
		MYSQL_TYPE_NEWDECIMAL,
		MYSQL_TYPE_FLOAT,
		MYSQL_TYPE_DOUBLE:
		return true

	default:
		return false
	}
}

// IsCharacterColumn returns true if the column type is considered as character type.
// Note that JSON/GEOMETRY types are treated as character type in mariadb.
// (JSON is an alias for LONGTEXT in mariadb: https://mariadb.com/kb/en/json-data-type/)
func (e *TableMapEvent) IsCharacterColumn(i int) bool {
	switch e.realType(i) {
	case MYSQL_TYPE_STRING,
		MYSQL_TYPE_VAR_STRING,
		MYSQL_TYPE_VARCHAR,
		MYSQL_TYPE_BLOB:
		return true

	case MYSQL_TYPE_GEOMETRY:
		if e.flavor == "mariadb" {
			return true
		}
		return false

	default:
		return false
	}
}

func (e *TableMapEvent) IsEnumColumn(i int) bool {
	return e.realType(i) == MYSQL_TYPE_ENUM
}

func (e *TableMapEvent) IsSetColumn(i int) bool {
	return e.realType(i) == MYSQL_TYPE_SET
}

func (e *TableMapEvent) IsGeometryColumn(i int) bool {
	return e.realType(i) == MYSQL_TYPE_GEOMETRY
}

func (e *TableMapEvent) IsEnumOrSetColumn(i int) bool {
	rtyp := e.realType(i)
	return rtyp == MYSQL_TYPE_ENUM || rtyp == MYSQL_TYPE_SET
}

// RowsEventStmtEndFlag is set in the end of the statement.
const RowsEventStmtEndFlag = 0x01

type RowsEvent struct {
	//0, 1, 2
	Version int

	tableIDSize int
	tables      map[uint64]*TableMapEvent
	needBitmap2 bool

	Table *TableMapEvent

	TableID uint64

	Flags uint16

	//if version == 2
	ExtraData []byte

	//lenenc_int
	ColumnCount uint64

	/*
		By default MySQL and MariaDB log the full row image.
		see
			- https://dev.mysql.com/doc/refman/8.0/en/replication-options-binary-log.html#sysvar_binlog_row_image
			- https://mariadb.com/kb/en/replication-and-binary-log-system-variables/#binlog_row_image

		ColumnBitmap1, ColumnBitmap2 and SkippedColumns are not set on the full row image.
	*/

	//len = (ColumnCount + 7) / 8
	ColumnBitmap1 []byte

	//if UPDATE_ROWS_EVENTv1 or v2
	//len = (ColumnCount + 7) / 8
	ColumnBitmap2 []byte

	//rows: invalid: int64, float64, bool, []byte, string
	Rows           [][]interface{}
	SkippedColumns [][]int

	parseTime               bool
	timestampStringLocation *time.Location
	useDecimal              bool
	ignoreJSONDecodeErr     bool
}

func (e *RowsEvent) Decode(data []byte) (err2 error) {
	pos := 0
	e.TableID = FixedLengthInt(data[0:e.tableIDSize])
	pos += e.tableIDSize

	e.Flags = binary.LittleEndian.Uint16(data[pos:])
	pos += 2

	if e.Version == 2 {
		dataLen := binary.LittleEndian.Uint16(data[pos:])
		pos += 2

		e.ExtraData = data[pos : pos+int(dataLen-2)]
		pos += int(dataLen - 2)
	}

	var n int
	e.ColumnCount, _, n = LengthEncodedInt(data[pos:])
	pos += n

	bitCount := bitmapByteSize(int(e.ColumnCount))
	e.ColumnBitmap1 = data[pos : pos+bitCount]
	pos += bitCount

	if e.needBitmap2 {
		e.ColumnBitmap2 = data[pos : pos+bitCount]
		pos += bitCount
	}

	var ok bool
	e.Table, ok = e.tables[e.TableID]
	if !ok {
		if len(e.tables) > 0 {
			return errors.Errorf("invalid table id %d, no corresponding table map event", e.TableID)
		} else {
			return errors.Annotatef(errMissingTableMapEvent, "table id %d", e.TableID)
		}
	}

	var err error

	// ... repeat rows until event-end
	defer func() {
		if r := recover(); r != nil {
			errStr := fmt.Sprintf("parse rows event panic %v, data %q, parsed rows %#v, table map %#v", r, data, e, e.Table)
			log.Errorf("%s\n%s", errStr, Pstack())
			err2 = errors.Trace(errors.New(errStr))
		}
	}()

	// Pre-allocate memory for rows.
	rowsLen := e.ColumnCount
	if e.needBitmap2 {
		rowsLen += e.ColumnCount
	}
	e.SkippedColumns = make([][]int, 0, rowsLen)
	e.Rows = make([][]interface{}, 0, rowsLen)

	for pos < len(data) {
		if n, err = e.decodeRows(data[pos:], e.Table, e.ColumnBitmap1); err != nil {
			return errors.Trace(err)
		}
		pos += n

		if e.needBitmap2 {
			if n, err = e.decodeRows(data[pos:], e.Table, e.ColumnBitmap2); err != nil {
				return errors.Trace(err)
			}
			pos += n
		}
	}

	return nil
}

func isBitSet(bitmap []byte, i int) bool {
	return bitmap[i>>3]&(1<<(uint(i)&7)) > 0
}

func (e *RowsEvent) decodeRows(data []byte, table *TableMapEvent, bitmap []byte) (int, error) {
	row := make([]interface{}, e.ColumnCount)
	skips := make([]int, 0)

	pos := 0

	// refer: https://github.com/alibaba/canal/blob/c3e38e50e269adafdd38a48c63a1740cde304c67/dbsync/src/main/java/com/taobao/tddl/dbsync/binlog/event/RowsLogBuffer.java#L63
	count := 0
	for i := 0; i < int(e.ColumnCount); i++ {
		if isBitSet(bitmap, i) {
			count++
		}
	}
	count = (count + 7) / 8

	nullBitmap := data[pos : pos+count]
	pos += count

	nullbitIndex := 0

	var n int
	var err error
	for i := 0; i < int(e.ColumnCount); i++ {
		if !isBitSet(bitmap, i) {
			skips = append(skips, i)
			continue
		}

		isNull := (uint32(nullBitmap[nullbitIndex/8]) >> uint32(nullbitIndex%8)) & 0x01
		nullbitIndex++

		if isNull > 0 {
			row[i] = nil
			continue
		}

		charset, exists := table.columnsCharsets[i+1]
		if !exists {
			charset = "utf8"
		}
		row[i], n, err = e.decodeValue(data[pos:], table.ColumnType[i], charset, table.ColumnMeta[i])

		if err != nil {
			return 0, err
		}
		pos += n
	}

	e.Rows = append(e.Rows, row)
	e.SkippedColumns = append(e.SkippedColumns, skips)
	return pos, nil
}

func (e *RowsEvent) parseFracTime(t interface{}) interface{} {
	v, ok := t.(fracTime)
	if !ok {
		return t
	}

	if !e.parseTime {
		// Don't parse time, return string directly
		return v.String()
	}

	// return Golang time directly
	return v.Time
}

// see mysql sql/log_event.cc log_event_print_value
func (e *RowsEvent) decodeValue(data []byte, tp byte, charset string, meta uint16) (v interface{}, n int, err error) {
	var length int = 0

	if tp == MYSQL_TYPE_STRING {
		if meta >= 256 {
			b0 := uint8(meta >> 8)
			b1 := uint8(meta & 0xFF)

			if b0&0x30 != 0x30 {
				length = int(uint16(b1) | (uint16((b0&0x30)^0x30) << 4))
				tp = b0 | 0x30
			} else {
				length = int(meta & 0xFF)
				tp = b0
			}
		} else {
			length = int(meta)
		}
	}

	switch tp {
	case MYSQL_TYPE_NULL:
		return nil, 0, nil
	case MYSQL_TYPE_LONG:
		n = 4
		v = ParseBinaryInt32(data)
	case MYSQL_TYPE_TINY:
		n = 1
		v = ParseBinaryInt8(data)
	case MYSQL_TYPE_SHORT:
		n = 2
		v = ParseBinaryInt16(data)
	case MYSQL_TYPE_INT24:
		n = 3
		v = ParseBinaryInt24(data)
	case MYSQL_TYPE_LONGLONG:
		n = 8
		v = ParseBinaryInt64(data)
	case MYSQL_TYPE_NEWDECIMAL:
		prec := uint8(meta >> 8)
		scale := uint8(meta & 0xFF)
		v, n, err = decodeDecimal(data, int(prec), int(scale), e.useDecimal)
	case MYSQL_TYPE_FLOAT:
		n = 4
		v = ParseBinaryFloat32(data)
	case MYSQL_TYPE_DOUBLE:
		n = 8
		v = ParseBinaryFloat64(data)
	case MYSQL_TYPE_BIT:
		nbits := ((meta >> 8) * 8) + (meta & 0xFF)
		n = int(nbits+7) / 8

		//use int64 for bit
		v, err = decodeBit(data, int(nbits), n)
	case MYSQL_TYPE_TIMESTAMP:
		n = 4
		t := binary.LittleEndian.Uint32(data)
		if t == 0 {
			v = nil
		} else {
			v = e.parseFracTime(fracTime{
				Time:                    time.Unix(int64(t), 0),
				Dec:                     0,
				timestampStringLocation: e.timestampStringLocation,
			})
		}
	case MYSQL_TYPE_TIMESTAMP2:
		v, n, err = decodeTimestamp2(data, meta, e.timestampStringLocation)
		v = e.parseFracTime(v)
	case MYSQL_TYPE_DATETIME:
		n = 8
		i64 := binary.LittleEndian.Uint64(data)
		if i64 == 0 {
			v = nil
		} else {
			d := i64 / 1000000
			t := i64 % 1000000
			v = e.parseFracTime(fracTime{
				Time: time.Date(
					int(d/10000),
					time.Month((d%10000)/100),
					int(d%100),
					int(t/10000),
					int((t%10000)/100),
					int(t%100),
					0,
					time.UTC,
				),
				Dec: 0,
			})
		}
	case MYSQL_TYPE_DATETIME2:
		v, n, err = decodeDatetime2(data, meta)
		v = e.parseFracTime(v)
	case MYSQL_TYPE_TIME:
		n = 3
		i32 := uint32(FixedLengthInt(data[0:3]))
		if i32 == 0 {
			v = "00:00:00"
		} else {
			v = fmt.Sprintf("%02d:%02d:%02d", i32/10000, (i32%10000)/100, i32%100)
		}
	case MYSQL_TYPE_TIME2:
		v, n, err = decodeTime2(data, meta)
	case MYSQL_TYPE_DATE:
		n = 3
		i32 := uint32(FixedLengthInt(data[0:3]))
		if i32 == 0 {
			v = nil
		} else {
			v = fmt.Sprintf("%04d-%02d-%02d", i32/(16*32), i32/32%16, i32%32)
		}

	case MYSQL_TYPE_YEAR:
		n = 1
		year := int(data[0])
		if year == 0 {
			v = year
		} else {
			v = year + 1900
		}
	case MYSQL_TYPE_ENUM:
		l := meta & 0xFF
		switch l {
		case 1:
			v = int64(data[0])
			n = 1
		case 2:
			v = int64(binary.LittleEndian.Uint16(data))
			n = 2
		default:
			err = fmt.Errorf("Unknown ENUM packlen=%d", l)
		}
	case MYSQL_TYPE_SET:
		n = int(meta & 0xFF)
		nbits := n * 8

		v, err = littleDecodeBit(data, nbits, n)
	case MYSQL_TYPE_BLOB:
		v, n, err = decodeBlob(data, meta)
		newValue, ok := convertToString(v)
		if ok {
			v = newValue
		}
	case MYSQL_TYPE_VARCHAR,
		MYSQL_TYPE_VAR_STRING:
		length = int(meta)
		v, n = decodeByCharSet(data, charset, length)
	case MYSQL_TYPE_STRING:
		v, n = decodeByCharSet(data, charset, length)
	case MYSQL_TYPE_JSON:
		// Refer: https://github.com/shyiko/mysql-binlog-connector-java/blob/master/src/main/java/com/github/shyiko/mysql/binlog/event/deserialization/AbstractRowsEventDataDeserializer.java#L404
		length = int(FixedLengthInt(data[0:meta]))
		n = length + int(meta)
		v, err = e.decodeJsonBinary(data[meta:n])
		newValue, ok := convertToString(v)
		if ok {
			v = newValue
		}
	case MYSQL_TYPE_GEOMETRY:
		// MySQL saves Geometry as Blob in binlog
		// Seem that the binary format is SRID (4 bytes) + WKB, outer can use
		// MySQL GeoFromWKB or others to create the geometry data.
		// Refer https://dev.mysql.com/doc/refman/5.7/en/gis-wkb-functions.html
		// I also find some go libs to handle WKB if possible
		// see https://github.com/twpayne/go-geom or https://github.com/paulmach/go.geo
		v, n, err = decodeBlob(data, meta)
	default:
		err = fmt.Errorf("unsupport type %d in binlog and don't know how to handle", tp)
	}

	return v, n, err
}

// convertToString receive an interface and convert it to string if match the desired type
func convertToString(s interface{}) (string, bool) {
	if s == nil {
		return "", false
	}
	switch v := s.(type) {
	case []uint8:
		str := string(v)
		return str, true
	default:
		return "", false
	}
}

func decodeByCharSet(data []byte, charset string, length int) (v string, n int) {
	enc, err := getDecoderByCharsetName(charset)
	if err != nil {
		log.Errorf(err.Error())
		return decodeString(data, length)
	}
	return decodeStringWithEncoder(data, length, enc)
}

var charsetDecoders = map[string]encoding.Encoding{
	// Unicode
	"utf8":    unicode.UTF8,
	"utf8mb4": unicode.UTF8,

	// Western European
	"latin1": charmap.ISO8859_1, // ISO 8859-1
	"latin2": charmap.ISO8859_2, // ISO 8859-2
	"latin5": charmap.ISO8859_9, // Turkish
	"latin7": charmap.ISO8859_13,

	// Windows encodings
	"cp1250": charmap.Windows1250, // Central European
	"cp1251": charmap.Windows1251, // Cyrillic
	"cp1256": charmap.Windows1256, // Arabic

	// Cyrillic
	"koi8r": charmap.KOI8R,
	"koi8u": charmap.KOI8U,

	// Greek
	"greek": charmap.ISO8859_7,

	// Hebrew
	"hebrew": charmap.ISO8859_8,

	// Arabic
	"arabic": charmap.ISO8859_6,

	// Baltic
	"baltic": charmap.ISO8859_4,

	// Thai
	"tis620": charmap.Windows874,

	// Simplified Chinese
	"gbk":    simplifiedchinese.GBK,
	"gb2312": simplifiedchinese.HZGB2312,

	// Traditional Chinese
	"big5": traditionalchinese.Big5,

	// Japanese
	"sjis":      japanese.ShiftJIS,
	"shift_jis": japanese.ShiftJIS,
	"eucjp":     japanese.EUCJP,
	"euc_jp":    japanese.EUCJP,

	// Korean
	"euckr":  korean.EUCKR,
	"euc_kr": korean.EUCKR,
}

func getDecoderByCharsetName(name string) (encoding.Encoding, error) {
	name = strings.ToLower(name)
	enc, ok := charsetDecoders[name]
	if !ok {
		return nil, fmt.Errorf("unsupported charset: %s", name)
	}
	return enc, nil
}

func decodeString(data []byte, length int) (v string, n int) {
	if length < 256 {
		length = int(data[0])

		n = length + 1
		v = hack.String(data[1:n])
	} else {
		length = int(binary.LittleEndian.Uint16(data[0:]))
		n = length + 2
		v = hack.String(data[2:n])
	}

	return
}

<<<<<<< HEAD
func decodeStringWithEncoder(data []byte, length int, enc encoding.Encoding) (v string, n int) {
	// Define the Latin1 decoder
	decoder := enc.NewDecoder()
=======
// Replaces smart quotes with ASCII equivalents
func replaceUnsupportedLatin1Characters(s string) string {
	s = string(bytes.ReplaceAll([]byte(s), []byte("‘"), []byte("'")))
	s = string(bytes.ReplaceAll([]byte(s), []byte("’"), []byte("'")))
	s = string(bytes.ReplaceAll([]byte(s), []byte("“"), []byte("\"")))
	s = string(bytes.ReplaceAll([]byte(s), []byte("”"), []byte("\"")))
	return string(s)
}

func decodeStringLatin1(data []byte, length int) (v string, n int) {
	decoder := charmap.ISO8859_1.NewDecoder()
>>>>>>> 1378177d

	if length < 256 {
		length = int(data[0])
		n = length + 1
<<<<<<< HEAD
		// Use the decoder to convert to a string with given encoding
=======
>>>>>>> 1378177d
		decodedBytes, _, _ := transform.Bytes(decoder, data[1:n])
		v = replaceUnsupportedLatin1Characters(string(decodedBytes))
	} else {
		length = int(binary.LittleEndian.Uint16(data[0:]))
		n = length + 2
<<<<<<< HEAD
		// Use the decoder to convert to a string with given encoding
=======
>>>>>>> 1378177d
		decodedBytes, _, _ := transform.Bytes(decoder, data[2:n])
		v = replaceUnsupportedLatin1Characters(string(decodedBytes))
	}

	return
}

// ref: https://github.com/mysql/mysql-server/blob/a9b0c712de3509d8d08d3ba385d41a4df6348775/strings/decimal.c#L137
const digitsPerInteger int = 9

var compressedBytes = []int{0, 1, 1, 2, 2, 3, 3, 4, 4, 4}

func decodeDecimalDecompressValue(compIndx int, data []byte, mask uint8) (size int, value uint32) {
	size = compressedBytes[compIndx]
	switch size {
	case 0:
	case 1:
		value = uint32(data[0] ^ mask)
	case 2:
		value = uint32(data[1]^mask) | uint32(data[0]^mask)<<8
	case 3:
		value = uint32(data[2]^mask) | uint32(data[1]^mask)<<8 | uint32(data[0]^mask)<<16
	case 4:
		value = uint32(data[3]^mask) | uint32(data[2]^mask)<<8 | uint32(data[1]^mask)<<16 | uint32(data[0]^mask)<<24
	}
	return
}

var zeros = [digitsPerInteger]byte{48, 48, 48, 48, 48, 48, 48, 48, 48}

func decodeDecimal(data []byte, precision int, decimals int, useDecimal bool) (interface{}, int, error) {
	//see python mysql replication and https://github.com/jeremycole/mysql_binlog
	integral := precision - decimals
	uncompIntegral := integral / digitsPerInteger
	uncompFractional := decimals / digitsPerInteger
	compIntegral := integral - (uncompIntegral * digitsPerInteger)
	compFractional := decimals - (uncompFractional * digitsPerInteger)

	binSize := uncompIntegral*4 + compressedBytes[compIntegral] +
		uncompFractional*4 + compressedBytes[compFractional]

	buf := make([]byte, binSize)
	copy(buf, data[:binSize])

	//must copy the data for later change
	data = buf

	// Support negative
	// The sign is encoded in the high bit of the the byte
	// But this bit can also be used in the value
	value := uint32(data[0])
	var res strings.Builder
	res.Grow(precision + 2)
	var mask uint32 = 0
	if value&0x80 == 0 {
		mask = uint32((1 << 32) - 1)
		res.WriteString("-")
	}

	//clear sign
	data[0] ^= 0x80

	zeroLeading := true

	pos, value := decodeDecimalDecompressValue(compIntegral, data, uint8(mask))
	if value != 0 {
		zeroLeading = false
		res.WriteString(strconv.FormatUint(uint64(value), 10))
	}

	for i := 0; i < uncompIntegral; i++ {
		value = binary.BigEndian.Uint32(data[pos:]) ^ mask
		pos += 4
		if zeroLeading {
			if value != 0 {
				zeroLeading = false
				res.WriteString(strconv.FormatUint(uint64(value), 10))
			}
		} else {
			toWrite := strconv.FormatUint(uint64(value), 10)
			res.Write(zeros[:digitsPerInteger-len(toWrite)])
			res.WriteString(toWrite)
		}
	}

	if zeroLeading {
		res.WriteString("0")
	}

	if pos < len(data) {
		res.WriteString(".")

		for i := 0; i < uncompFractional; i++ {
			value = binary.BigEndian.Uint32(data[pos:]) ^ mask
			pos += 4
			toWrite := strconv.FormatUint(uint64(value), 10)
			res.Write(zeros[:digitsPerInteger-len(toWrite)])
			res.WriteString(toWrite)
		}

		if size, value := decodeDecimalDecompressValue(compFractional, data[pos:], uint8(mask)); size > 0 {
			toWrite := strconv.FormatUint(uint64(value), 10)
			padding := compFractional - len(toWrite)
			if padding > 0 {
				res.Write(zeros[:padding])
			}
			res.WriteString(toWrite)
			pos += size
		}
	}

	if useDecimal {
		f, err := decimal.NewFromString(res.String())
		return f, pos, err
	}

	return res.String(), pos, nil
}

func decodeBit(data []byte, nbits int, length int) (value int64, err error) {
	if nbits > 1 {
		switch length {
		case 1:
			value = int64(data[0])
		case 2:
			value = int64(binary.BigEndian.Uint16(data))
		case 3:
			value = int64(BFixedLengthInt(data[0:3]))
		case 4:
			value = int64(binary.BigEndian.Uint32(data))
		case 5:
			value = int64(BFixedLengthInt(data[0:5]))
		case 6:
			value = int64(BFixedLengthInt(data[0:6]))
		case 7:
			value = int64(BFixedLengthInt(data[0:7]))
		case 8:
			value = int64(binary.BigEndian.Uint64(data))
		default:
			err = fmt.Errorf("invalid bit length %d", length)
		}
	} else {
		if length != 1 {
			err = fmt.Errorf("invalid bit length %d", length)
		} else {
			value = int64(data[0])
		}
	}
	return
}

func littleDecodeBit(data []byte, nbits int, length int) (value int64, err error) {
	if nbits > 1 {
		switch length {
		case 1:
			value = int64(data[0])
		case 2:
			value = int64(binary.LittleEndian.Uint16(data))
		case 3:
			value = int64(FixedLengthInt(data[0:3]))
		case 4:
			value = int64(binary.LittleEndian.Uint32(data))
		case 5:
			value = int64(FixedLengthInt(data[0:5]))
		case 6:
			value = int64(FixedLengthInt(data[0:6]))
		case 7:
			value = int64(FixedLengthInt(data[0:7]))
		case 8:
			value = int64(binary.LittleEndian.Uint64(data))
		default:
			err = fmt.Errorf("invalid bit length %d", length)
		}
	} else {
		if length != 1 {
			err = fmt.Errorf("invalid bit length %d", length)
		} else {
			value = int64(data[0])
		}
	}
	return
}

func decodeTimestamp2(data []byte, dec uint16, timestampStringLocation *time.Location) (interface{}, int, error) {
	//get timestamp binary length
	n := int(4 + (dec+1)/2)
	sec := int64(binary.BigEndian.Uint32(data[0:4]))
	usec := int64(0)
	switch dec {
	case 1, 2:
		usec = int64(data[4]) * 10000
	case 3, 4:
		usec = int64(binary.BigEndian.Uint16(data[4:])) * 100
	case 5, 6:
		usec = int64(BFixedLengthInt(data[4:7]))
	}

	if sec == 0 {
		return nil, n, nil
	}

	return fracTime{
		Time:                    time.Unix(sec, usec*1000),
		Dec:                     int(dec),
		timestampStringLocation: timestampStringLocation,
	}, n, nil
}

const DATETIMEF_INT_OFS int64 = 0x8000000000

func decodeDatetime2(data []byte, dec uint16) (interface{}, int, error) {
	//get datetime binary length
	n := int(5 + (dec+1)/2)

	intPart := int64(BFixedLengthInt(data[0:5])) - DATETIMEF_INT_OFS
	var frac int64 = 0

	switch dec {
	case 1, 2:
		frac = int64(data[5]) * 10000
	case 3, 4:
		frac = int64(binary.BigEndian.Uint16(data[5:7])) * 100
	case 5, 6:
		frac = int64(BFixedLengthInt(data[5:8]))
	}

	if intPart == 0 {
		return nil, n, nil
	}

	tmp := intPart<<24 + frac
	//handle sign???
	if tmp < 0 {
		tmp = -tmp
	}

	// var secPart int64 = tmp % (1 << 24)
	ymdhms := tmp >> 24

	ymd := ymdhms >> 17
	ym := ymd >> 5
	hms := ymdhms % (1 << 17)

	day := int(ymd % (1 << 5))
	month := int(ym % 13)
	year := int(ym / 13)

	second := int(hms % (1 << 6))
	minute := int((hms >> 6) % (1 << 6))
	hour := int((hms >> 12))

	// DATETIME encoding for nonfractional part after MySQL 5.6.4
	// https://dev.mysql.com/doc/internals/en/date-and-time-data-type-representation.html
	// integer value for 1970-01-01 00:00:00 is
	// year*13+month = 25611 = 0b110010000001011
	// day = 1 = 0b00001
	// hour = 0 = 0b00000
	// minute = 0 = 0b000000
	// second = 0 = 0b000000
	// integer value = 0b1100100000010110000100000000000000000 = 107420450816
	if intPart < 107420450816 {
		return formatBeforeUnixZeroTime(year, month, day, hour, minute, second, int(frac), int(dec)), n, nil
	}

	return fracTime{
		Time: time.Date(year, time.Month(month), day, hour, minute, second, int(frac*1000), time.UTC),
		Dec:  int(dec),
	}, n, nil
}

const TIMEF_OFS int64 = 0x800000000000
const TIMEF_INT_OFS int64 = 0x800000

func decodeTime2(data []byte, dec uint16) (string, int, error) {
	//time  binary length
	n := int(3 + (dec+1)/2)

	tmp := int64(0)
	intPart := int64(0)
	frac := int64(0)
	switch dec {
	case 1, 2:
		intPart = int64(BFixedLengthInt(data[0:3])) - TIMEF_INT_OFS
		frac = int64(data[3])
		if intPart < 0 && frac != 0 {
			/*
			   Negative values are stored with reverse fractional part order,
			   for binary sort compatibility.

			     Disk value  intpart frac   Time value   Memory value
			     800000.00    0      0      00:00:00.00  0000000000.000000
			     7FFFFF.FF   -1      255   -00:00:00.01  FFFFFFFFFF.FFD8F0
			     7FFFFF.9D   -1      99    -00:00:00.99  FFFFFFFFFF.F0E4D0
			     7FFFFF.00   -1      0     -00:00:01.00  FFFFFFFFFF.000000
			     7FFFFE.FF   -1      255   -00:00:01.01  FFFFFFFFFE.FFD8F0
			     7FFFFE.F6   -2      246   -00:00:01.10  FFFFFFFFFE.FE7960

			     Formula to convert fractional part from disk format
			     (now stored in "frac" variable) to absolute value: "0x100 - frac".
			     To reconstruct in-memory value, we shift
			     to the next integer value and then substruct fractional part.
			*/
			intPart++     /* Shift to the next integer value */
			frac -= 0x100 /* -(0x100 - frac) */
		}
		tmp = intPart<<24 + frac*10000
	case 3, 4:
		intPart = int64(BFixedLengthInt(data[0:3])) - TIMEF_INT_OFS
		frac = int64(binary.BigEndian.Uint16(data[3:5]))
		if intPart < 0 && frac != 0 {
			/*
			   Fix reverse fractional part order: "0x10000 - frac".
			   See comments for FSP=1 and FSP=2 above.
			*/
			intPart++       /* Shift to the next integer value */
			frac -= 0x10000 /* -(0x10000-frac) */
		}
		tmp = intPart<<24 + frac*100

	case 5, 6:
		tmp = int64(BFixedLengthInt(data[0:6])) - TIMEF_OFS
		return timeFormat(tmp, n)
	default:
		intPart = int64(BFixedLengthInt(data[0:3])) - TIMEF_INT_OFS
		tmp = intPart << 24
	}

	if intPart == 0 {
		return "00:00:00", n, nil
	}

	return timeFormat(tmp, n)
}

func timeFormat(tmp int64, n int) (string, int, error) {
	hms := int64(0)
	sign := ""
	if tmp < 0 {
		tmp = -tmp
		sign = "-"
	}

	hms = tmp >> 24

	hour := (hms >> 12) % (1 << 10) /* 10 bits starting at 12th */
	minute := (hms >> 6) % (1 << 6) /* 6 bits starting at 6th   */
	second := hms % (1 << 6)        /* 6 bits starting at 0th   */
	secPart := tmp % (1 << 24)

	if secPart != 0 {
		return fmt.Sprintf("%s%02d:%02d:%02d.%06d", sign, hour, minute, second, secPart), n, nil
	}

	return fmt.Sprintf("%s%02d:%02d:%02d", sign, hour, minute, second), n, nil
}

func decodeBlob(data []byte, meta uint16) (v []byte, n int, err error) {
	var length int
	switch meta {
	case 1:
		length = int(data[0])
		v = data[1 : 1+length]
		n = length + 1
	case 2:
		length = int(binary.LittleEndian.Uint16(data))
		v = data[2 : 2+length]
		n = length + 2
	case 3:
		length = int(FixedLengthInt(data[0:3]))
		v = data[3 : 3+length]
		n = length + 3
	case 4:
		length = int(binary.LittleEndian.Uint32(data))
		v = data[4 : 4+length]
		n = length + 4
	default:
		err = fmt.Errorf("invalid blob packlen = %d", meta)
	}

	return
}

func (e *RowsEvent) Dump(w io.Writer) {
	fmt.Fprintf(w, "TableID: %d\n", e.TableID)
	fmt.Fprintf(w, "Flags: %d\n", e.Flags)
	fmt.Fprintf(w, "Column count: %d\n", e.ColumnCount)

	fmt.Fprintf(w, "Values:\n")
	for _, rows := range e.Rows {
		fmt.Fprintf(w, "--\n")
		for j, d := range rows {
			if _, ok := d.([]byte); ok {
				fmt.Fprintf(w, "%d:%q\n", j, d)
			} else {
				fmt.Fprintf(w, "%d:%#v\n", j, d)
			}
		}
	}
	fmt.Fprintln(w)
}

type RowsQueryEvent struct {
	Query []byte
}

func (e *RowsQueryEvent) Decode(data []byte) error {
	//ignore length byte 1
	e.Query = data[1:]
	return nil
}

func (e *RowsQueryEvent) Dump(w io.Writer) {
	fmt.Fprintf(w, "Query: %s\n", e.Query)
	fmt.Fprintln(w)
}<|MERGE_RESOLUTION|>--- conflicted
+++ resolved
@@ -1288,11 +1288,6 @@
 	return
 }
 
-<<<<<<< HEAD
-func decodeStringWithEncoder(data []byte, length int, enc encoding.Encoding) (v string, n int) {
-	// Define the Latin1 decoder
-	decoder := enc.NewDecoder()
-=======
 // Replaces smart quotes with ASCII equivalents
 func replaceUnsupportedLatin1Characters(s string) string {
 	s = string(bytes.ReplaceAll([]byte(s), []byte("‘"), []byte("'")))
@@ -1302,26 +1297,22 @@
 	return string(s)
 }
 
-func decodeStringLatin1(data []byte, length int) (v string, n int) {
-	decoder := charmap.ISO8859_1.NewDecoder()
->>>>>>> 1378177d
+func decodeStringWithEncoder(data []byte, length int, enc encoding.Encoding) (v string, n int) {
+	// Define the Latin1 decoder
+	decoder := enc.NewDecoder()
 
 	if length < 256 {
+		// If the length is smaller than 256, extract the length from the first byte
 		length = int(data[0])
 		n = length + 1
-<<<<<<< HEAD
-		// Use the decoder to convert to a string with given encoding
-=======
->>>>>>> 1378177d
+		// Use the decoder to convert to a string with Latin1 encoding
 		decodedBytes, _, _ := transform.Bytes(decoder, data[1:n])
 		v = replaceUnsupportedLatin1Characters(string(decodedBytes))
 	} else {
+		// If the length is larger, extract it using LittleEndian
 		length = int(binary.LittleEndian.Uint16(data[0:]))
 		n = length + 2
-<<<<<<< HEAD
 		// Use the decoder to convert to a string with given encoding
-=======
->>>>>>> 1378177d
 		decodedBytes, _, _ := transform.Bytes(decoder, data[2:n])
 		v = replaceUnsupportedLatin1Characters(string(decodedBytes))
 	}
