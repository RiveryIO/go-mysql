package replication

import (
	"bytes"
	"encoding/binary"
	"encoding/hex"
	"fmt"
	. "github.com/go-mysql-org/go-mysql/mysql"
	"github.com/pingcap/errors"
	"github.com/shopspring/decimal"
	"github.com/siddontang/go-log/log"
	"github.com/siddontang/go/hack"
	"golang.org/x/text/encoding"
	"golang.org/x/text/encoding/charmap"
	"golang.org/x/text/encoding/japanese"
	"golang.org/x/text/encoding/korean"
	"golang.org/x/text/encoding/simplifiedchinese"
	"golang.org/x/text/encoding/traditionalchinese"
	"golang.org/x/text/encoding/unicode"
	"golang.org/x/text/transform"
	"io"
	"strconv"
	"strings"
	"time"
)

var errMissingTableMapEvent = errors.New("invalid table id, no corresponding table map event")

type TableMapEvent struct {
	flavor          string
	tableIDSize     int
	charset         string
	columnsCharsets map[string]map[int]string

	TableID uint64

	Flags uint16

	Schema []byte
	Table  []byte

	ColumnCount uint64
	ColumnType  []byte
	ColumnMeta  []uint16

	//len = (ColumnCount + 7) / 8
	NullBitmap []byte

	/*
		The following are available only after MySQL-8.0.1 or MariaDB-10.5.0
		By default MySQL and MariaDB do not log the full row metadata.
		see:
			- https://dev.mysql.com/doc/refman/8.0/en/replication-options-binary-log.html#sysvar_binlog_row_metadata
			- https://mariadb.com/kb/en/replication-and-binary-log-system-variables/#binlog_row_metadata
	*/

	// SignednessBitmap stores signedness info for numeric columns.
	SignednessBitmap []byte

	// DefaultCharset/ColumnCharset stores collation info for character columns.

	// DefaultCharset[0] is the default collation of character columns.
	// For character columns that have different charset,
	// (character column index, column collation) pairs follows
	DefaultCharset []uint64
	// ColumnCharset contains collation sequence for all character columns
	ColumnCharset []uint64

	// SetStrValue stores values for set columns.
	SetStrValue       [][][]byte
	setStrValueString [][]string

	// EnumStrValue stores values for enum columns.
	EnumStrValue       [][][]byte
	enumStrValueString [][]string

	// ColumnName list all column names.
	ColumnName       [][]byte
	columnNameString []string // the same as ColumnName in string type, just for reuse

	// GeometryType stores real type for geometry columns.
	GeometryType []uint64

	// PrimaryKey is a sequence of column indexes of primary key.
	PrimaryKey []uint64

	// PrimaryKeyPrefix is the prefix length used for each column of primary key.
	// 0 means that the whole column length is used.
	PrimaryKeyPrefix []uint64

	// EnumSetDefaultCharset/EnumSetColumnCharset is similar to DefaultCharset/ColumnCharset but for enum/set columns.
	EnumSetDefaultCharset []uint64
	EnumSetColumnCharset  []uint64
}

func (e *TableMapEvent) Decode(data []byte) error {
	pos := 0
	e.TableID = FixedLengthInt(data[0:e.tableIDSize])
	pos += e.tableIDSize

	e.Flags = binary.LittleEndian.Uint16(data[pos:])
	pos += 2

	schemaLength := data[pos]
	pos++

	e.Schema = data[pos : pos+int(schemaLength)]
	pos += int(schemaLength)

	//skip 0x00
	pos++

	tableLength := data[pos]
	pos++

	e.Table = data[pos : pos+int(tableLength)]
	pos += int(tableLength)

	//skip 0x00
	pos++

	var n int
	e.ColumnCount, _, n = LengthEncodedInt(data[pos:])
	pos += n

	e.ColumnType = data[pos : pos+int(e.ColumnCount)]
	pos += int(e.ColumnCount)

	var err error
	var metaData []byte
	if metaData, _, n, err = LengthEncodedString(data[pos:]); err != nil {
		return errors.Trace(err)
	}

	if err = e.decodeMeta(metaData); err != nil {
		return errors.Trace(err)
	}

	pos += n

	nullBitmapSize := bitmapByteSize(int(e.ColumnCount))
	if len(data[pos:]) < nullBitmapSize {
		return io.EOF
	}

	e.NullBitmap = data[pos : pos+nullBitmapSize]

	pos += nullBitmapSize

	if err = e.decodeOptionalMeta(data[pos:]); err != nil {
		return err
	}

	return nil
}

func bitmapByteSize(columnCount int) int {
	return (columnCount + 7) / 8
}

// see mysql sql/log_event.h
/*
	0 byte
	MYSQL_TYPE_DECIMAL
	MYSQL_TYPE_TINY
	MYSQL_TYPE_SHORT
	MYSQL_TYPE_LONG
	MYSQL_TYPE_NULL
	MYSQL_TYPE_TIMESTAMP
	MYSQL_TYPE_LONGLONG
	MYSQL_TYPE_INT24
	MYSQL_TYPE_DATE
	MYSQL_TYPE_TIME
	MYSQL_TYPE_DATETIME
	MYSQL_TYPE_YEAR

	1 byte
	MYSQL_TYPE_FLOAT
	MYSQL_TYPE_DOUBLE
	MYSQL_TYPE_BLOB
	MYSQL_TYPE_GEOMETRY

	//maybe
	MYSQL_TYPE_TIME2
	MYSQL_TYPE_DATETIME2
	MYSQL_TYPE_TIMESTAMP2

	2 byte
	MYSQL_TYPE_VARCHAR
	MYSQL_TYPE_BIT
	MYSQL_TYPE_NEWDECIMAL
	MYSQL_TYPE_VAR_STRING
	MYSQL_TYPE_STRING

	This enumeration value is only used internally and cannot exist in a binlog.
	MYSQL_TYPE_NEWDATE
	MYSQL_TYPE_ENUM
	MYSQL_TYPE_SET
	MYSQL_TYPE_TINY_BLOB
	MYSQL_TYPE_MEDIUM_BLOB
	MYSQL_TYPE_LONG_BLOB
*/
func (e *TableMapEvent) decodeMeta(data []byte) error {
	pos := 0
	e.ColumnMeta = make([]uint16, e.ColumnCount)
	for i, t := range e.ColumnType {
		switch t {
		case MYSQL_TYPE_STRING:
			var x uint16 = uint16(data[pos]) << 8 //real type
			x += uint16(data[pos+1])              //pack or field length
			e.ColumnMeta[i] = x
			pos += 2
		case MYSQL_TYPE_NEWDECIMAL:
			var x uint16 = uint16(data[pos]) << 8 //precision
			x += uint16(data[pos+1])              //decimals
			e.ColumnMeta[i] = x
			pos += 2
		case MYSQL_TYPE_VAR_STRING,
			MYSQL_TYPE_VARCHAR,
			MYSQL_TYPE_BIT:
			e.ColumnMeta[i] = binary.LittleEndian.Uint16(data[pos:])
			pos += 2
		case MYSQL_TYPE_BLOB,
			MYSQL_TYPE_DOUBLE,
			MYSQL_TYPE_FLOAT,
			MYSQL_TYPE_GEOMETRY,
			MYSQL_TYPE_JSON:
			e.ColumnMeta[i] = uint16(data[pos])
			pos++
		case MYSQL_TYPE_TIME2,
			MYSQL_TYPE_DATETIME2,
			MYSQL_TYPE_TIMESTAMP2:
			e.ColumnMeta[i] = uint16(data[pos])
			pos++
		case MYSQL_TYPE_NEWDATE,
			MYSQL_TYPE_ENUM,
			MYSQL_TYPE_SET,
			MYSQL_TYPE_TINY_BLOB,
			MYSQL_TYPE_MEDIUM_BLOB,
			MYSQL_TYPE_LONG_BLOB:
			return errors.Errorf("unsupport type in binlog %d", t)
		default:
			e.ColumnMeta[i] = 0
		}
	}

	return nil
}

func (e *TableMapEvent) decodeOptionalMeta(data []byte) (err error) {
	pos := 0
	for pos < len(data) {
		// optional metadata fields are stored in Type, Length, Value(TLV) format
		// Type takes 1 byte. Length is a packed integer value. Values takes Length bytes
		t := data[pos]
		pos++

		l, _, n := LengthEncodedInt(data[pos:])
		pos += n

		v := data[pos : pos+int(l)]
		pos += int(l)

		switch t {
		case TABLE_MAP_OPT_META_SIGNEDNESS:
			e.SignednessBitmap = v

		case TABLE_MAP_OPT_META_DEFAULT_CHARSET:
			e.DefaultCharset, err = e.decodeDefaultCharset(v)
			if err != nil {
				return err
			}

		case TABLE_MAP_OPT_META_COLUMN_CHARSET:
			e.ColumnCharset, err = e.decodeIntSeq(v)
			if err != nil {
				return err
			}

		case TABLE_MAP_OPT_META_COLUMN_NAME:
			if err = e.decodeColumnNames(v); err != nil {
				return err
			}

		case TABLE_MAP_OPT_META_SET_STR_VALUE:
			e.SetStrValue, err = e.decodeStrValue(v)
			if err != nil {
				return err
			}

		case TABLE_MAP_OPT_META_ENUM_STR_VALUE:
			e.EnumStrValue, err = e.decodeStrValue(v)
			if err != nil {
				return err
			}

		case TABLE_MAP_OPT_META_GEOMETRY_TYPE:
			e.GeometryType, err = e.decodeIntSeq(v)
			if err != nil {
				return err
			}

		case TABLE_MAP_OPT_META_SIMPLE_PRIMARY_KEY:
			if err = e.decodeSimplePrimaryKey(v); err != nil {
				return err
			}

		case TABLE_MAP_OPT_META_PRIMARY_KEY_WITH_PREFIX:
			if err = e.decodePrimaryKeyWithPrefix(v); err != nil {
				return err
			}

		case TABLE_MAP_OPT_META_ENUM_AND_SET_DEFAULT_CHARSET:
			e.EnumSetDefaultCharset, err = e.decodeDefaultCharset(v)
			if err != nil {
				return err
			}

		case TABLE_MAP_OPT_META_ENUM_AND_SET_COLUMN_CHARSET:
			e.EnumSetColumnCharset, err = e.decodeIntSeq(v)
			if err != nil {
				return err
			}

		default:
			// Ignore for future extension
		}
	}

	return nil
}

func (e *TableMapEvent) decodeIntSeq(v []byte) (ret []uint64, err error) {
	p := 0
	for p < len(v) {
		i, _, n := LengthEncodedInt(v[p:])
		p += n
		ret = append(ret, i)
	}
	return
}

func (e *TableMapEvent) decodeDefaultCharset(v []byte) (ret []uint64, err error) {
	ret, err = e.decodeIntSeq(v)
	if err != nil {
		return
	}
	if len(ret)%2 != 1 {
		return nil, errors.Errorf("Expect odd item in DefaultCharset but got %d", len(ret))
	}
	return
}

func (e *TableMapEvent) decodeColumnNames(v []byte) error {
	p := 0
	e.ColumnName = make([][]byte, 0, e.ColumnCount)
	for p < len(v) {
		n := int(v[p])
		p++
		e.ColumnName = append(e.ColumnName, v[p:p+n])
		p += n
	}

	if len(e.ColumnName) != int(e.ColumnCount) {
		return errors.Errorf("Expect %d column names but got %d", e.ColumnCount, len(e.ColumnName))
	}
	return nil
}

func (e *TableMapEvent) decodeStrValue(v []byte) (ret [][][]byte, err error) {
	p := 0
	for p < len(v) {
		nVal, _, n := LengthEncodedInt(v[p:])
		p += n
		vals := make([][]byte, 0, int(nVal))
		for i := 0; i < int(nVal); i++ {
			val, _, n, err := LengthEncodedString(v[p:])
			if err != nil {
				return nil, err
			}
			p += n
			vals = append(vals, val)
		}
		ret = append(ret, vals)
	}
	return
}

func (e *TableMapEvent) decodeSimplePrimaryKey(v []byte) error {
	p := 0
	for p < len(v) {
		i, _, n := LengthEncodedInt(v[p:])
		e.PrimaryKey = append(e.PrimaryKey, i)
		e.PrimaryKeyPrefix = append(e.PrimaryKeyPrefix, 0)
		p += n
	}
	return nil
}

func (e *TableMapEvent) decodePrimaryKeyWithPrefix(v []byte) error {
	p := 0
	for p < len(v) {
		i, _, n := LengthEncodedInt(v[p:])
		e.PrimaryKey = append(e.PrimaryKey, i)
		p += n
		i, _, n = LengthEncodedInt(v[p:])
		e.PrimaryKeyPrefix = append(e.PrimaryKeyPrefix, i)
		p += n
	}
	return nil
}

func (e *TableMapEvent) Dump(w io.Writer) {
	fmt.Fprintf(w, "TableID: %d\n", e.TableID)
	fmt.Fprintf(w, "TableID size: %d\n", e.tableIDSize)
	fmt.Fprintf(w, "Flags: %d\n", e.Flags)
	fmt.Fprintf(w, "Schema: %s\n", e.Schema)
	fmt.Fprintf(w, "Table: %s\n", e.Table)
	fmt.Fprintf(w, "Column count: %d\n", e.ColumnCount)
	fmt.Fprintf(w, "Column type: \n%s", hex.Dump(e.ColumnType))
	fmt.Fprintf(w, "NULL bitmap: \n%s", hex.Dump(e.NullBitmap))

	fmt.Fprintf(w, "Signedness bitmap: \n%s", hex.Dump(e.SignednessBitmap))
	fmt.Fprintf(w, "Default charset: %v\n", e.DefaultCharset)
	fmt.Fprintf(w, "Column charset: %v\n", e.ColumnCharset)
	fmt.Fprintf(w, "Set str value: %v\n", e.SetStrValueString())
	fmt.Fprintf(w, "Enum str value: %v\n", e.EnumStrValueString())
	fmt.Fprintf(w, "Column name: %v\n", e.ColumnNameString())
	fmt.Fprintf(w, "Geometry type: %v\n", e.GeometryType)
	fmt.Fprintf(w, "Primary key: %v\n", e.PrimaryKey)
	fmt.Fprintf(w, "Primary key prefix: %v\n", e.PrimaryKeyPrefix)
	fmt.Fprintf(w, "Enum/set default charset: %v\n", e.EnumSetDefaultCharset)
	fmt.Fprintf(w, "Enum/set column charset: %v\n", e.EnumSetColumnCharset)

	unsignedMap := e.UnsignedMap()
	fmt.Fprintf(w, "UnsignedMap: %#v\n", unsignedMap)

	collationMap := e.CollationMap()
	fmt.Fprintf(w, "CollationMap: %#v\n", collationMap)

	enumSetCollationMap := e.EnumSetCollationMap()
	fmt.Fprintf(w, "EnumSetCollationMap: %#v\n", enumSetCollationMap)

	enumStrValueMap := e.EnumStrValueMap()
	fmt.Fprintf(w, "EnumStrValueMap: %#v\n", enumStrValueMap)

	setStrValueMap := e.SetStrValueMap()
	fmt.Fprintf(w, "SetStrValueMap: %#v\n", setStrValueMap)

	geometryTypeMap := e.GeometryTypeMap()
	fmt.Fprintf(w, "GeometryTypeMap: %#v\n", geometryTypeMap)

	nameMaxLen := 0
	for _, name := range e.ColumnName {
		if len(name) > nameMaxLen {
			nameMaxLen = len(name)
		}
	}
	nameFmt := "  %s"
	if nameMaxLen > 0 {
		nameFmt = fmt.Sprintf("  %%-%ds", nameMaxLen)
	}

	primaryKey := map[int]struct{}{}
	for _, pk := range e.PrimaryKey {
		primaryKey[int(pk)] = struct{}{}
	}

	fmt.Fprintf(w, "Columns: \n")
	for i := 0; i < int(e.ColumnCount); i++ {
		if len(e.ColumnName) == 0 {
			fmt.Fprintf(w, nameFmt, "<n/a>")
		} else {
			fmt.Fprintf(w, nameFmt, e.ColumnName[i])
		}

		fmt.Fprintf(w, "  type=%-3d", e.realType(i))

		if e.IsNumericColumn(i) {
			if len(unsignedMap) == 0 {
				fmt.Fprintf(w, "  unsigned=<n/a>")
			} else if unsignedMap[i] {
				fmt.Fprintf(w, "  unsigned=yes")
			} else {
				fmt.Fprintf(w, "  unsigned=no ")
			}
		}
		if e.IsCharacterColumn(i) {
			if len(collationMap) == 0 {
				fmt.Fprintf(w, "  collation=<n/a>")
			} else {
				fmt.Fprintf(w, "  collation=%d ", collationMap[i])
			}
		}
		if e.IsEnumColumn(i) {
			if len(enumSetCollationMap) == 0 {
				fmt.Fprintf(w, "  enum_collation=<n/a>")
			} else {
				fmt.Fprintf(w, "  enum_collation=%d", enumSetCollationMap[i])
			}

			if len(enumStrValueMap) == 0 {
				fmt.Fprintf(w, "  enum=<n/a>")
			} else {
				fmt.Fprintf(w, "  enum=%v", enumStrValueMap[i])
			}
		}
		if e.IsSetColumn(i) {
			if len(enumSetCollationMap) == 0 {
				fmt.Fprintf(w, "  set_collation=<n/a>")
			} else {
				fmt.Fprintf(w, "  set_collation=%d", enumSetCollationMap[i])
			}

			if len(setStrValueMap) == 0 {
				fmt.Fprintf(w, "  set=<n/a>")
			} else {
				fmt.Fprintf(w, "  set=%v", setStrValueMap[i])
			}
		}
		if e.IsGeometryColumn(i) {
			if len(geometryTypeMap) == 0 {
				fmt.Fprintf(w, "  geometry_type=<n/a>")
			} else {
				fmt.Fprintf(w, "  geometry_type=%v", geometryTypeMap[i])
			}
		}

		available, nullable := e.Nullable(i)
		if !available {
			fmt.Fprintf(w, "  null=<n/a>")
		} else if nullable {
			fmt.Fprintf(w, "  null=yes")
		} else {
			fmt.Fprintf(w, "  null=no ")
		}

		if _, ok := primaryKey[i]; ok {
			fmt.Fprintf(w, "  pri")
		}

		fmt.Fprintf(w, "\n")
	}

	fmt.Fprintln(w)
}

// Nullable returns the nullablity of the i-th column.
// If null bits are not available, available is false.
// i must be in range [0, ColumnCount).
func (e *TableMapEvent) Nullable(i int) (available, nullable bool) {
	if len(e.NullBitmap) == 0 {
		return
	}
	return true, e.NullBitmap[i/8]&(1<<uint(i%8)) != 0
}

// SetStrValueString returns values for set columns as string slices.
// nil is returned if not available or no set columns at all.
func (e *TableMapEvent) SetStrValueString() [][]string {
	if e.setStrValueString == nil {
		if len(e.SetStrValue) == 0 {
			return nil
		}
		e.setStrValueString = make([][]string, 0, len(e.SetStrValue))
		for _, vals := range e.SetStrValue {
			e.setStrValueString = append(
				e.setStrValueString,
				e.bytesSlice2StrSlice(vals),
			)
		}
	}
	return e.setStrValueString
}

// EnumStrValueString returns values for enum columns as string slices.
// nil is returned if not available or no enum columns at all.
func (e *TableMapEvent) EnumStrValueString() [][]string {
	if e.enumStrValueString == nil {
		if len(e.EnumStrValue) == 0 {
			return nil
		}
		e.enumStrValueString = make([][]string, 0, len(e.EnumStrValue))
		for _, vals := range e.EnumStrValue {
			e.enumStrValueString = append(
				e.enumStrValueString,
				e.bytesSlice2StrSlice(vals),
			)
		}
	}
	return e.enumStrValueString
}

// ColumnNameString returns column names as string slice.
// nil is returned if not available.
func (e *TableMapEvent) ColumnNameString() []string {
	if e.columnNameString == nil {
		e.columnNameString = e.bytesSlice2StrSlice(e.ColumnName)
	}
	return e.columnNameString
}

func (e *TableMapEvent) bytesSlice2StrSlice(src [][]byte) []string {
	if src == nil {
		return nil
	}
	ret := make([]string, 0, len(src))
	for _, item := range src {
		ret = append(ret, string(item))
	}
	return ret
}

// UnsignedMap returns a map: column index -> unsigned.
// Note that only numeric columns will be returned.
// nil is returned if not available or no numeric columns at all.
func (e *TableMapEvent) UnsignedMap() map[int]bool {
	if len(e.SignednessBitmap) == 0 {
		return nil
	}
	p := 0
	ret := make(map[int]bool)
	for i := 0; i < int(e.ColumnCount); i++ {
		if !e.IsNumericColumn(i) {
			continue
		}
		ret[i] = e.SignednessBitmap[p/8]&(1<<uint(7-p%8)) != 0
		p++
	}
	return ret
}

// CollationMap returns a map: column index -> collation id.
// Note that only character columns will be returned.
// nil is returned if not available or no character columns at all.
func (e *TableMapEvent) CollationMap() map[int]uint64 {
	return e.collationMap(e.IsCharacterColumn, e.DefaultCharset, e.ColumnCharset)
}

// EnumSetCollationMap returns a map: column index -> collation id.
// Note that only enum or set columns will be returned.
// nil is returned if not available or no enum/set columns at all.
func (e *TableMapEvent) EnumSetCollationMap() map[int]uint64 {
	return e.collationMap(e.IsEnumOrSetColumn, e.EnumSetDefaultCharset, e.EnumSetColumnCharset)
}

func (e *TableMapEvent) collationMap(includeType func(int) bool, defaultCharset, columnCharset []uint64) map[int]uint64 {
	if len(defaultCharset) != 0 {
		defaultCollation := defaultCharset[0]

		// character column index -> collation
		collations := make(map[int]uint64)
		for i := 1; i < len(defaultCharset); i += 2 {
			collations[int(defaultCharset[i])] = defaultCharset[i+1]
		}

		p := 0
		ret := make(map[int]uint64)
		for i := 0; i < int(e.ColumnCount); i++ {
			if !includeType(i) {
				continue
			}

			if collation, ok := collations[p]; ok {
				ret[i] = collation
			} else {
				ret[i] = defaultCollation
			}
			p++
		}

		return ret
	}

	if len(columnCharset) != 0 {
		p := 0
		ret := make(map[int]uint64)
		for i := 0; i < int(e.ColumnCount); i++ {
			if !includeType(i) {
				continue
			}

			ret[i] = columnCharset[p]
			p++
		}

		return ret
	}

	return nil
}

// EnumStrValueMap returns a map: column index -> enum string value.
// Note that only enum columns will be returned.
// nil is returned if not available or no enum columns at all.
func (e *TableMapEvent) EnumStrValueMap() map[int][]string {
	return e.strValueMap(e.IsEnumColumn, e.EnumStrValueString())
}

// SetStrValueMap returns a map: column index -> set string value.
// Note that only set columns will be returned.
// nil is returned if not available or no set columns at all.
func (e *TableMapEvent) SetStrValueMap() map[int][]string {
	return e.strValueMap(e.IsSetColumn, e.SetStrValueString())
}

func (e *TableMapEvent) strValueMap(includeType func(int) bool, strValue [][]string) map[int][]string {
	if len(strValue) == 0 {
		return nil
	}
	p := 0
	ret := make(map[int][]string)
	for i := 0; i < int(e.ColumnCount); i++ {
		if !includeType(i) {
			continue
		}
		ret[i] = strValue[p]
		p++
	}
	return ret
}

// GeometryTypeMap returns a map: column index -> geometry type.
// Note that only geometry columns will be returned.
// nil is returned if not available or no geometry columns at all.
func (e *TableMapEvent) GeometryTypeMap() map[int]uint64 {
	if len(e.GeometryType) == 0 {
		return nil
	}
	p := 0
	ret := make(map[int]uint64)
	for i := 0; i < int(e.ColumnCount); i++ {
		if !e.IsGeometryColumn(i) {
			continue
		}

		ret[i] = e.GeometryType[p]
		p++
	}
	return ret
}

// Below realType and IsXXXColumn are base from:
//   table_def::type in sql/rpl_utility.h
//   Table_map_log_event::print_columns in mysql-8.0/sql/log_event.cc and mariadb-10.5/sql/log_event_client.cc

func (e *TableMapEvent) realType(i int) byte {
	typ := e.ColumnType[i]

	switch typ {
	case MYSQL_TYPE_STRING:
		rtyp := byte(e.ColumnMeta[i] >> 8)
		if rtyp == MYSQL_TYPE_ENUM || rtyp == MYSQL_TYPE_SET {
			return rtyp
		}

	case MYSQL_TYPE_DATE:
		return MYSQL_TYPE_NEWDATE
	}

	return typ
}

func (e *TableMapEvent) IsNumericColumn(i int) bool {
	switch e.realType(i) {
	case MYSQL_TYPE_TINY,
		MYSQL_TYPE_SHORT,
		MYSQL_TYPE_INT24,
		MYSQL_TYPE_LONG,
		MYSQL_TYPE_LONGLONG,
		MYSQL_TYPE_NEWDECIMAL,
		MYSQL_TYPE_FLOAT,
		MYSQL_TYPE_DOUBLE:
		return true

	default:
		return false
	}
}

// IsCharacterColumn returns true if the column type is considered as character type.
// Note that JSON/GEOMETRY types are treated as character type in mariadb.
// (JSON is an alias for LONGTEXT in mariadb: https://mariadb.com/kb/en/json-data-type/)
func (e *TableMapEvent) IsCharacterColumn(i int) bool {
	switch e.realType(i) {
	case MYSQL_TYPE_STRING,
		MYSQL_TYPE_VAR_STRING,
		MYSQL_TYPE_VARCHAR,
		MYSQL_TYPE_BLOB:
		return true

	case MYSQL_TYPE_GEOMETRY:
		if e.flavor == "mariadb" {
			return true
		}
		return false

	default:
		return false
	}
}

func (e *TableMapEvent) IsEnumColumn(i int) bool {
	return e.realType(i) == MYSQL_TYPE_ENUM
}

func (e *TableMapEvent) IsSetColumn(i int) bool {
	return e.realType(i) == MYSQL_TYPE_SET
}

func (e *TableMapEvent) IsGeometryColumn(i int) bool {
	return e.realType(i) == MYSQL_TYPE_GEOMETRY
}

func (e *TableMapEvent) IsEnumOrSetColumn(i int) bool {
	rtyp := e.realType(i)
	return rtyp == MYSQL_TYPE_ENUM || rtyp == MYSQL_TYPE_SET
}

// RowsEventStmtEndFlag is set in the end of the statement.
const RowsEventStmtEndFlag = 0x01

type RowsEvent struct {
	//0, 1, 2
	Version int

	tableIDSize int
	tables      map[uint64]*TableMapEvent
	needBitmap2 bool

	Table *TableMapEvent

	TableID uint64

	Flags uint16

	//if version == 2
	ExtraData []byte

	//lenenc_int
	ColumnCount uint64

	/*
		By default MySQL and MariaDB log the full row image.
		see
			- https://dev.mysql.com/doc/refman/8.0/en/replication-options-binary-log.html#sysvar_binlog_row_image
			- https://mariadb.com/kb/en/replication-and-binary-log-system-variables/#binlog_row_image

		ColumnBitmap1, ColumnBitmap2 and SkippedColumns are not set on the full row image.
	*/

	//len = (ColumnCount + 7) / 8
	ColumnBitmap1 []byte

	//if UPDATE_ROWS_EVENTv1 or v2
	//len = (ColumnCount + 7) / 8
	ColumnBitmap2 []byte

	//rows: invalid: int64, float64, bool, []byte, string
	Rows           [][]interface{}
	SkippedColumns [][]int

	parseTime               bool
	timestampStringLocation *time.Location
	useDecimal              bool
	ignoreJSONDecodeErr     bool
}

func (e *RowsEvent) Decode(data []byte) (err2 error) {
	pos := 0
	e.TableID = FixedLengthInt(data[0:e.tableIDSize])
	pos += e.tableIDSize

	e.Flags = binary.LittleEndian.Uint16(data[pos:])
	pos += 2

	if e.Version == 2 {
		dataLen := binary.LittleEndian.Uint16(data[pos:])
		pos += 2

		e.ExtraData = data[pos : pos+int(dataLen-2)]
		pos += int(dataLen - 2)
	}

	var n int
	e.ColumnCount, _, n = LengthEncodedInt(data[pos:])
	pos += n

	bitCount := bitmapByteSize(int(e.ColumnCount))
	e.ColumnBitmap1 = data[pos : pos+bitCount]
	pos += bitCount

	if e.needBitmap2 {
		e.ColumnBitmap2 = data[pos : pos+bitCount]
		pos += bitCount
	}

	var ok bool
	e.Table, ok = e.tables[e.TableID]
	if !ok {
		if len(e.tables) > 0 {
			return errors.Errorf("invalid table id %d, no corresponding table map event", e.TableID)
		} else {
			return errors.Annotatef(errMissingTableMapEvent, "table id %d", e.TableID)
		}
	}

	var err error

	// ... repeat rows until event-end
	defer func() {
		if r := recover(); r != nil {
			errStr := fmt.Sprintf("parse rows event panic %v, data %q, parsed rows %#v, table map %#v", r, data, e, e.Table)
			log.Errorf("%s\n%s", errStr, Pstack())
			err2 = errors.Trace(errors.New(errStr))
		}
	}()

	// Pre-allocate memory for rows.
	rowsLen := e.ColumnCount
	if e.needBitmap2 {
		rowsLen += e.ColumnCount
	}
	e.SkippedColumns = make([][]int, 0, rowsLen)
	e.Rows = make([][]interface{}, 0, rowsLen)

	for pos < len(data) {
		if n, err = e.decodeRows(data[pos:], e.Table, e.ColumnBitmap1); err != nil {
			return errors.Trace(err)
		}
		pos += n

		if e.needBitmap2 {
			if n, err = e.decodeRows(data[pos:], e.Table, e.ColumnBitmap2); err != nil {
				return errors.Trace(err)
			}
			pos += n
		}
	}

	return nil
}

func isBitSet(bitmap []byte, i int) bool {
	return bitmap[i>>3]&(1<<(uint(i)&7)) > 0
}

func (e *RowsEvent) decodeRows(data []byte, table *TableMapEvent, bitmap []byte) (int, error) {
	row := make([]interface{}, e.ColumnCount)
	skips := make([]int, 0)

	pos := 0

	// refer: https://github.com/alibaba/canal/blob/c3e38e50e269adafdd38a48c63a1740cde304c67/dbsync/src/main/java/com/taobao/tddl/dbsync/binlog/event/RowsLogBuffer.java#L63
	count := 0
	for i := 0; i < int(e.ColumnCount); i++ {
		if isBitSet(bitmap, i) {
			count++
		}
	}
	count = (count + 7) / 8

	nullBitmap := data[pos : pos+count]
	pos += count

	nullbitIndex := 0

	var n int
	var err error
	for i := 0; i < int(e.ColumnCount); i++ {
		if !isBitSet(bitmap, i) {
			skips = append(skips, i)
			continue
		}

		isNull := (uint32(nullBitmap[nullbitIndex/8]) >> uint32(nullbitIndex%8)) & 0x01
		nullbitIndex++

		if isNull > 0 {
			row[i] = nil
			continue
		}
		tableRegex := fmt.Sprintf("%s.%s", table.Schema, table.Table)
		charset, exists := table.columnsCharsets[tableRegex][i+1]
		if !exists {
			charset = "utf8"
		}
		row[i], n, err = e.decodeValue(data[pos:], table.ColumnType[i], charset, table.ColumnMeta[i])

		if err != nil {
			return 0, err
		}
		pos += n
	}

	e.Rows = append(e.Rows, row)
	e.SkippedColumns = append(e.SkippedColumns, skips)
	return pos, nil
}

func (e *RowsEvent) parseFracTime(t interface{}) interface{} {
	v, ok := t.(fracTime)
	if !ok {
		return t
	}

	if !e.parseTime {
		// Don't parse time, return string directly
		return v.String()
	}

	// return Golang time directly
	return v.Time
}

// see mysql sql/log_event.cc log_event_print_value
func (e *RowsEvent) decodeValue(data []byte, tp byte, charset string, meta uint16) (v interface{}, n int, err error) {
	var length int = 0

	if tp == MYSQL_TYPE_STRING {
		if meta >= 256 {
			b0 := uint8(meta >> 8)
			b1 := uint8(meta & 0xFF)

			if b0&0x30 != 0x30 {
				length = int(uint16(b1) | (uint16((b0&0x30)^0x30) << 4))
				tp = b0 | 0x30
			} else {
				length = int(meta & 0xFF)
				tp = b0
			}
		} else {
			length = int(meta)
		}
	}

	switch tp {
	case MYSQL_TYPE_NULL:
		return nil, 0, nil
	case MYSQL_TYPE_LONG:
		n = 4
		v = ParseBinaryInt32(data)
	case MYSQL_TYPE_TINY:
		n = 1
		v = ParseBinaryInt8(data)
	case MYSQL_TYPE_SHORT:
		n = 2
		v = ParseBinaryInt16(data)
	case MYSQL_TYPE_INT24:
		n = 3
		v = ParseBinaryInt24(data)
	case MYSQL_TYPE_LONGLONG:
		n = 8
		v = ParseBinaryInt64(data)
	case MYSQL_TYPE_NEWDECIMAL:
		prec := uint8(meta >> 8)
		scale := uint8(meta & 0xFF)
		v, n, err = decodeDecimal(data, int(prec), int(scale), e.useDecimal)
	case MYSQL_TYPE_FLOAT:
		n = 4
		v = ParseBinaryFloat32(data)
	case MYSQL_TYPE_DOUBLE:
		n = 8
		v = ParseBinaryFloat64(data)
	case MYSQL_TYPE_BIT:
		nbits := ((meta >> 8) * 8) + (meta & 0xFF)
		n = int(nbits+7) / 8

		//use int64 for bit
		v, err = decodeBit(data, int(nbits), n)
	case MYSQL_TYPE_TIMESTAMP:
		n = 4
		t := binary.LittleEndian.Uint32(data)
		if t == 0 {
			v = nil
		} else {
			v = e.parseFracTime(fracTime{
				Time:                    time.Unix(int64(t), 0),
				Dec:                     0,
				timestampStringLocation: e.timestampStringLocation,
			})
		}
	case MYSQL_TYPE_TIMESTAMP2:
		v, n, err = decodeTimestamp2(data, meta, e.timestampStringLocation)
		v = e.parseFracTime(v)
	case MYSQL_TYPE_DATETIME:
		n = 8
		i64 := binary.LittleEndian.Uint64(data)
		if i64 == 0 {
			v = nil
		} else {
			d := i64 / 1000000
			t := i64 % 1000000
			v = e.parseFracTime(fracTime{
				Time: time.Date(
					int(d/10000),
					time.Month((d%10000)/100),
					int(d%100),
					int(t/10000),
					int((t%10000)/100),
					int(t%100),
					0,
					time.UTC,
				),
				Dec: 0,
			})
		}
	case MYSQL_TYPE_DATETIME2:
		v, n, err = decodeDatetime2(data, meta)
		v = e.parseFracTime(v)
	case MYSQL_TYPE_TIME:
		n = 3
		i32 := uint32(FixedLengthInt(data[0:3]))
		if i32 == 0 {
			v = "00:00:00"
		} else {
			v = fmt.Sprintf("%02d:%02d:%02d", i32/10000, (i32%10000)/100, i32%100)
		}
	case MYSQL_TYPE_TIME2:
		v, n, err = decodeTime2(data, meta)
	case MYSQL_TYPE_DATE:
		n = 3
		i32 := uint32(FixedLengthInt(data[0:3]))
		if i32 == 0 {
			v = nil
		} else {
			v = fmt.Sprintf("%04d-%02d-%02d", i32/(16*32), i32/32%16, i32%32)
		}

	case MYSQL_TYPE_YEAR:
		n = 1
		year := int(data[0])
		if year == 0 {
			v = year
		} else {
			v = year + 1900
		}
	case MYSQL_TYPE_ENUM:
		l := meta & 0xFF
		switch l {
		case 1:
			v = int64(data[0])
			n = 1
		case 2:
			v = int64(binary.LittleEndian.Uint16(data))
			n = 2
		default:
			err = fmt.Errorf("Unknown ENUM packlen=%d", l)
		}
	case MYSQL_TYPE_SET:
		n = int(meta & 0xFF)
		nbits := n * 8

		v, err = littleDecodeBit(data, nbits, n)
	case MYSQL_TYPE_BLOB:
		v, n, err = decodeBlob(data, meta)
		newValue, ok := convertToString(v)
		if ok {
			v = newValue
		}
	case MYSQL_TYPE_VARCHAR,
		MYSQL_TYPE_VAR_STRING:
		length = int(meta)
		v, n = decodeStringByCharSet(data, charset, length)
	case MYSQL_TYPE_STRING:
		v, n = decodeStringByCharSet(data, charset, length)
	case MYSQL_TYPE_JSON:
		// Refer: https://github.com/shyiko/mysql-binlog-connector-java/blob/master/src/main/java/com/github/shyiko/mysql/binlog/event/deserialization/AbstractRowsEventDataDeserializer.java#L404
		length = int(FixedLengthInt(data[0:meta]))
		n = length + int(meta)
<<<<<<< HEAD
		var d []byte
		d, err = e.decodeJsonBinary(data[meta:n])
		if err == nil {
			v = hack.String(d)
=======
		v, err = e.decodeJsonBinary(data[meta:n])
		newValue, ok := convertToString(v)
		if ok {
			v = newValue
>>>>>>> f71d252d
		}
	case MYSQL_TYPE_GEOMETRY:
		// MySQL saves Geometry as Blob in binlog
		// Seem that the binary format is SRID (4 bytes) + WKB, outer can use
		// MySQL GeoFromWKB or others to create the geometry data.
		// Refer https://dev.mysql.com/doc/refman/5.7/en/gis-wkb-functions.html
		// I also find some go libs to handle WKB if possible
		// see https://github.com/twpayne/go-geom or https://github.com/paulmach/go.geo
		v, n, err = decodeBlob(data, meta)
	default:
		err = fmt.Errorf("unsupport type %d in binlog and don't know how to handle", tp)
	}

	return v, n, err
}

// convertToString receive an interface and convert it to string if match the desired type
func convertToString(s interface{}) (string, bool) {
	if s == nil {
		return "", false
	}
	switch v := s.(type) {
	case []uint8:
		str := sanitizeNonPrintable(string(v))
		return str, true
	default:
		return "", false
	}
}

func decodeStringByCharSet(data []byte, charset string, length int) (v string, n int) {
	enc, err := getDecoderByCharsetName(charset)
	if err != nil {
		log.Errorf(err.Error())
		v, n = decodeString(data, length)
		return sanitizeNonPrintable(v), n
	}
	if enc == nil {
		log.Warnf("Falling back to default decoding for charset: %s", charset)
		v, n = decodeString(data, length)
		return sanitizeNonPrintable(v), n
	}
	v, n = decodeStringWithEncoder(data, length, enc)
	return sanitizeNonPrintable(v), n
}

// sanitizeNonPrintable replaces non-printable runes with space for readability.
// Printable ranges: U+0020..U+007E (ASCII) and U+00A0..
func sanitizeNonPrintable(s string) string {
	if s == "" {
		return s
	}
	var b strings.Builder
	b.Grow(len(s))
	for _, r := range s {
		if (r >= 0x20 && r <= 0x7E) || r >= 0xA0 {
			b.WriteRune(r)
		} else {
			b.WriteByte(' ')
		}
	}
	return b.String()
}

var charsetDecoders = map[string]encoding.Encoding{
	// Unicode
	"utf8":    unicode.UTF8,
	"utf8mb3": unicode.UTF8,
	"utf8mb4": unicode.UTF8,
	"utf16le": unicode.UTF16(unicode.LittleEndian, unicode.UseBOM),
	"utf16":   unicode.UTF16(unicode.BigEndian, unicode.ExpectBOM),
	"utf32":   nil, // Not natively supported in Go's unicode package
	"ucs2":    unicode.UTF16(unicode.LittleEndian, unicode.IgnoreBOM),
	"ascii":   unicode.UTF8,

	// Western European
	"latin1": charmap.ISO8859_1,
	"latin2": charmap.ISO8859_2,
	"latin5": charmap.ISO8859_9,
	"latin7": charmap.ISO8859_13,

	// Windows encodings
	"cp1250": charmap.Windows1250,
	"cp1251": charmap.Windows1251,
	"cp1256": charmap.Windows1256,
	"cp1257": charmap.Windows1257,

	// Cyrillic
	"koi8r": charmap.KOI8R,
	"koi8u": charmap.KOI8U,
	"cp866": charmap.CodePage866,

	// Greek
	"greek": charmap.ISO8859_7,

	// Hebrew
	"hebrew": charmap.ISO8859_8,

	// Arabic
	"arabic": charmap.ISO8859_6,

	// Thai
	"tis620": charmap.Windows874,

	// Simplified Chinese
	"gbk":     simplifiedchinese.GBK,
	"gb2312":  simplifiedchinese.GBK,
	"gb18030": simplifiedchinese.GB18030,

	// Traditional Chinese
	"big5": traditionalchinese.Big5,

	// Japanese
	"sjis":      japanese.ShiftJIS,
	"shift_jis": japanese.ShiftJIS,
	"eucjp":     japanese.EUCJP,
	"ujis":      japanese.EUCJP,
	"cp932":     japanese.ShiftJIS,
	"eucjpms":   nil, // Microsoft extension to EUC-JP (no native Go support)

	// Korean
	"euckr": korean.EUCKR,

	// DOS/mac
	"cp850":    charmap.CodePage850,
	"cp852":    charmap.CodePage852,
	"macroman": charmap.Macintosh,
	"macce":    nil, // Central European (Mac); no native Go support

	// Other/legacy MySQL charsets
	"binary":   nil, // Binary/raw
	"dec8":     nil, // DEC West European
	"hp8":      nil, // HP Western European
	"swe7":     nil, // Swedish
	"armscii8": nil, // Armenian
	"geostd8":  nil, // Georgian
}

func getDecoderByCharsetName(name string) (encoding.Encoding, error) {
	name = strings.ToLower(name)
	enc, ok := charsetDecoders[name]
	if !ok {
		return nil, fmt.Errorf("unsupported charset: %s", name)
	}
	return enc, nil
}

func decodeString(data []byte, length int) (v string, n int) {
	if length < 256 {
		length = int(data[0])

		n = length + 1
		v = hack.String(data[1:n])
	} else {
		length = int(binary.LittleEndian.Uint16(data[0:]))
		n = length + 2
		v = hack.String(data[2:n])
	}

	return
}

// Replaces smart quotes with ASCII equivalents
func normalizeSmartQuotes(content []byte) []byte {
	content = bytes.ReplaceAll(content, []byte("‘"), []byte("'"))
	content = bytes.ReplaceAll(content, []byte("’"), []byte("'"))
	content = bytes.ReplaceAll(content, []byte("“"), []byte("\""))
	content = bytes.ReplaceAll(content, []byte("”"), []byte("\""))
	return content
}

func supportsSmartQuotes(enc encoding.Encoding) bool {
	switch enc {
	// Unicode
	case unicode.UTF8,
		unicode.UTF16(unicode.LittleEndian, unicode.UseBOM),
		unicode.UTF16(unicode.BigEndian, unicode.ExpectBOM),
		unicode.UTF16(unicode.LittleEndian, unicode.IgnoreBOM), // ucs2 variant

		// Chinese
		simplifiedchinese.GBK,
		simplifiedchinese.GB18030,

		// MacRoman
		charmap.Macintosh:
		return true
	}

	return false
}

func decodeStringWithEncoder(data []byte, length int, enc encoding.Encoding) (v string, n int) {
	decoder := enc.NewDecoder()

	if length < 256 {
		length = int(data[0])
		n = length + 1
		decodedBytes, _, _ := transform.Bytes(decoder, data[1:n])
		if !supportsSmartQuotes(enc) {
			decodedBytes = normalizeSmartQuotes(decodedBytes)
		}
		v = string(decodedBytes)
	} else {
		length = int(binary.LittleEndian.Uint16(data[0:]))
		n = length + 2
		decodedBytes, _, _ := transform.Bytes(decoder, data[2:n])
		if !supportsSmartQuotes(enc) {
			decodedBytes = normalizeSmartQuotes(decodedBytes)
		}
		v = string(decodedBytes)
	}

	return
}

// ref: https://github.com/mysql/mysql-server/blob/a9b0c712de3509d8d08d3ba385d41a4df6348775/strings/decimal.c#L137
const digitsPerInteger int = 9

var compressedBytes = []int{0, 1, 1, 2, 2, 3, 3, 4, 4, 4}

func decodeDecimalDecompressValue(compIndx int, data []byte, mask uint8) (size int, value uint32) {
	size = compressedBytes[compIndx]
	switch size {
	case 0:
	case 1:
		value = uint32(data[0] ^ mask)
	case 2:
		value = uint32(data[1]^mask) | uint32(data[0]^mask)<<8
	case 3:
		value = uint32(data[2]^mask) | uint32(data[1]^mask)<<8 | uint32(data[0]^mask)<<16
	case 4:
		value = uint32(data[3]^mask) | uint32(data[2]^mask)<<8 | uint32(data[1]^mask)<<16 | uint32(data[0]^mask)<<24
	}
	return
}

var zeros = [digitsPerInteger]byte{48, 48, 48, 48, 48, 48, 48, 48, 48}

func decodeDecimal(data []byte, precision int, decimals int, useDecimal bool) (interface{}, int, error) {
	//see python mysql replication and https://github.com/jeremycole/mysql_binlog
	integral := precision - decimals
	uncompIntegral := integral / digitsPerInteger
	uncompFractional := decimals / digitsPerInteger
	compIntegral := integral - (uncompIntegral * digitsPerInteger)
	compFractional := decimals - (uncompFractional * digitsPerInteger)

	binSize := uncompIntegral*4 + compressedBytes[compIntegral] +
		uncompFractional*4 + compressedBytes[compFractional]

	buf := make([]byte, binSize)
	copy(buf, data[:binSize])

	//must copy the data for later change
	data = buf

	// Support negative
	// The sign is encoded in the high bit of the the byte
	// But this bit can also be used in the value
	value := uint32(data[0])
	var res strings.Builder
	res.Grow(precision + 2)
	var mask uint32 = 0
	if value&0x80 == 0 {
		mask = uint32((1 << 32) - 1)
		res.WriteString("-")
	}

	//clear sign
	data[0] ^= 0x80

	zeroLeading := true

	pos, value := decodeDecimalDecompressValue(compIntegral, data, uint8(mask))
	if value != 0 {
		zeroLeading = false
		res.WriteString(strconv.FormatUint(uint64(value), 10))
	}

	for i := 0; i < uncompIntegral; i++ {
		value = binary.BigEndian.Uint32(data[pos:]) ^ mask
		pos += 4
		if zeroLeading {
			if value != 0 {
				zeroLeading = false
				res.WriteString(strconv.FormatUint(uint64(value), 10))
			}
		} else {
			toWrite := strconv.FormatUint(uint64(value), 10)
			res.Write(zeros[:digitsPerInteger-len(toWrite)])
			res.WriteString(toWrite)
		}
	}

	if zeroLeading {
		res.WriteString("0")
	}

	if pos < len(data) {
		res.WriteString(".")

		for i := 0; i < uncompFractional; i++ {
			value = binary.BigEndian.Uint32(data[pos:]) ^ mask
			pos += 4
			toWrite := strconv.FormatUint(uint64(value), 10)
			res.Write(zeros[:digitsPerInteger-len(toWrite)])
			res.WriteString(toWrite)
		}

		if size, value := decodeDecimalDecompressValue(compFractional, data[pos:], uint8(mask)); size > 0 {
			toWrite := strconv.FormatUint(uint64(value), 10)
			padding := compFractional - len(toWrite)
			if padding > 0 {
				res.Write(zeros[:padding])
			}
			res.WriteString(toWrite)
			pos += size
		}
	}

	if useDecimal {
		f, err := decimal.NewFromString(res.String())
		return f, pos, err
	}

	return res.String(), pos, nil
}

func decodeBit(data []byte, nbits int, length int) (value int64, err error) {
	if nbits > 1 {
		switch length {
		case 1:
			value = int64(data[0])
		case 2:
			value = int64(binary.BigEndian.Uint16(data))
		case 3:
			value = int64(BFixedLengthInt(data[0:3]))
		case 4:
			value = int64(binary.BigEndian.Uint32(data))
		case 5:
			value = int64(BFixedLengthInt(data[0:5]))
		case 6:
			value = int64(BFixedLengthInt(data[0:6]))
		case 7:
			value = int64(BFixedLengthInt(data[0:7]))
		case 8:
			value = int64(binary.BigEndian.Uint64(data))
		default:
			err = fmt.Errorf("invalid bit length %d", length)
		}
	} else {
		if length != 1 {
			err = fmt.Errorf("invalid bit length %d", length)
		} else {
			value = int64(data[0])
		}
	}
	return
}

func littleDecodeBit(data []byte, nbits int, length int) (value int64, err error) {
	if nbits > 1 {
		switch length {
		case 1:
			value = int64(data[0])
		case 2:
			value = int64(binary.LittleEndian.Uint16(data))
		case 3:
			value = int64(FixedLengthInt(data[0:3]))
		case 4:
			value = int64(binary.LittleEndian.Uint32(data))
		case 5:
			value = int64(FixedLengthInt(data[0:5]))
		case 6:
			value = int64(FixedLengthInt(data[0:6]))
		case 7:
			value = int64(FixedLengthInt(data[0:7]))
		case 8:
			value = int64(binary.LittleEndian.Uint64(data))
		default:
			err = fmt.Errorf("invalid bit length %d", length)
		}
	} else {
		if length != 1 {
			err = fmt.Errorf("invalid bit length %d", length)
		} else {
			value = int64(data[0])
		}
	}
	return
}

func decodeTimestamp2(data []byte, dec uint16, timestampStringLocation *time.Location) (interface{}, int, error) {
	//get timestamp binary length
	n := int(4 + (dec+1)/2)
	sec := int64(binary.BigEndian.Uint32(data[0:4]))
	usec := int64(0)
	switch dec {
	case 1, 2:
		usec = int64(data[4]) * 10000
	case 3, 4:
		usec = int64(binary.BigEndian.Uint16(data[4:])) * 100
	case 5, 6:
		usec = int64(BFixedLengthInt(data[4:7]))
	}

	if sec == 0 {
		return nil, n, nil
	}

	return fracTime{
		Time:                    time.Unix(sec, usec*1000),
		Dec:                     int(dec),
		timestampStringLocation: timestampStringLocation,
	}, n, nil
}

const DATETIMEF_INT_OFS int64 = 0x8000000000

func decodeDatetime2(data []byte, dec uint16) (interface{}, int, error) {
	//get datetime binary length
	n := int(5 + (dec+1)/2)

	intPart := int64(BFixedLengthInt(data[0:5])) - DATETIMEF_INT_OFS
	var frac int64 = 0

	switch dec {
	case 1, 2:
		frac = int64(data[5]) * 10000
	case 3, 4:
		frac = int64(binary.BigEndian.Uint16(data[5:7])) * 100
	case 5, 6:
		frac = int64(BFixedLengthInt(data[5:8]))
	}

	if intPart == 0 {
		return nil, n, nil
	}

	tmp := intPart<<24 + frac
	//handle sign???
	if tmp < 0 {
		tmp = -tmp
	}

	// var secPart int64 = tmp % (1 << 24)
	ymdhms := tmp >> 24

	ymd := ymdhms >> 17
	ym := ymd >> 5
	hms := ymdhms % (1 << 17)

	day := int(ymd % (1 << 5))
	month := int(ym % 13)
	year := int(ym / 13)

	second := int(hms % (1 << 6))
	minute := int((hms >> 6) % (1 << 6))
	hour := int((hms >> 12))

	// DATETIME encoding for nonfractional part after MySQL 5.6.4
	// https://dev.mysql.com/doc/internals/en/date-and-time-data-type-representation.html
	// integer value for 1970-01-01 00:00:00 is
	// year*13+month = 25611 = 0b110010000001011
	// day = 1 = 0b00001
	// hour = 0 = 0b00000
	// minute = 0 = 0b000000
	// second = 0 = 0b000000
	// integer value = 0b1100100000010110000100000000000000000 = 107420450816
	if intPart < 107420450816 {
		return formatBeforeUnixZeroTime(year, month, day, hour, minute, second, int(frac), int(dec)), n, nil
	}

	return fracTime{
		Time: time.Date(year, time.Month(month), day, hour, minute, second, int(frac*1000), time.UTC),
		Dec:  int(dec),
	}, n, nil
}

const TIMEF_OFS int64 = 0x800000000000
const TIMEF_INT_OFS int64 = 0x800000

func decodeTime2(data []byte, dec uint16) (string, int, error) {
	//time  binary length
	n := int(3 + (dec+1)/2)

	tmp := int64(0)
	intPart := int64(0)
	frac := int64(0)
	switch dec {
	case 1, 2:
		intPart = int64(BFixedLengthInt(data[0:3])) - TIMEF_INT_OFS
		frac = int64(data[3])
		if intPart < 0 && frac != 0 {
			/*
			   Negative values are stored with reverse fractional part order,
			   for binary sort compatibility.

			     Disk value  intpart frac   Time value   Memory value
			     800000.00    0      0      00:00:00.00  0000000000.000000
			     7FFFFF.FF   -1      255   -00:00:00.01  FFFFFFFFFF.FFD8F0
			     7FFFFF.9D   -1      99    -00:00:00.99  FFFFFFFFFF.F0E4D0
			     7FFFFF.00   -1      0     -00:00:01.00  FFFFFFFFFF.000000
			     7FFFFE.FF   -1      255   -00:00:01.01  FFFFFFFFFE.FFD8F0
			     7FFFFE.F6   -2      246   -00:00:01.10  FFFFFFFFFE.FE7960

			     Formula to convert fractional part from disk format
			     (now stored in "frac" variable) to absolute value: "0x100 - frac".
			     To reconstruct in-memory value, we shift
			     to the next integer value and then substruct fractional part.
			*/
			intPart++     /* Shift to the next integer value */
			frac -= 0x100 /* -(0x100 - frac) */
		}
		tmp = intPart<<24 + frac*10000
	case 3, 4:
		intPart = int64(BFixedLengthInt(data[0:3])) - TIMEF_INT_OFS
		frac = int64(binary.BigEndian.Uint16(data[3:5]))
		if intPart < 0 && frac != 0 {
			/*
			   Fix reverse fractional part order: "0x10000 - frac".
			   See comments for FSP=1 and FSP=2 above.
			*/
			intPart++       /* Shift to the next integer value */
			frac -= 0x10000 /* -(0x10000-frac) */
		}
		tmp = intPart<<24 + frac*100

	case 5, 6:
		tmp = int64(BFixedLengthInt(data[0:6])) - TIMEF_OFS
		return timeFormat(tmp, n)
	default:
		intPart = int64(BFixedLengthInt(data[0:3])) - TIMEF_INT_OFS
		tmp = intPart << 24
	}

	if intPart == 0 {
		return "00:00:00", n, nil
	}

	return timeFormat(tmp, n)
}

func timeFormat(tmp int64, n int) (string, int, error) {
	hms := int64(0)
	sign := ""
	if tmp < 0 {
		tmp = -tmp
		sign = "-"
	}

	hms = tmp >> 24

	hour := (hms >> 12) % (1 << 10) /* 10 bits starting at 12th */
	minute := (hms >> 6) % (1 << 6) /* 6 bits starting at 6th   */
	second := hms % (1 << 6)        /* 6 bits starting at 0th   */
	secPart := tmp % (1 << 24)

	if secPart != 0 {
		return fmt.Sprintf("%s%02d:%02d:%02d.%06d", sign, hour, minute, second, secPart), n, nil
	}

	return fmt.Sprintf("%s%02d:%02d:%02d", sign, hour, minute, second), n, nil
}

func decodeBlob(data []byte, meta uint16) (v []byte, n int, err error) {
	var length int
	switch meta {
	case 1:
		length = int(data[0])
		v = data[1 : 1+length]
		n = length + 1
	case 2:
		length = int(binary.LittleEndian.Uint16(data))
		v = data[2 : 2+length]
		n = length + 2
	case 3:
		length = int(FixedLengthInt(data[0:3]))
		v = data[3 : 3+length]
		n = length + 3
	case 4:
		length = int(binary.LittleEndian.Uint32(data))
		v = data[4 : 4+length]
		n = length + 4
	default:
		err = fmt.Errorf("invalid blob packlen = %d", meta)
	}

	return
}

func (e *RowsEvent) Dump(w io.Writer) {
	fmt.Fprintf(w, "TableID: %d\n", e.TableID)
	fmt.Fprintf(w, "Flags: %d\n", e.Flags)
	fmt.Fprintf(w, "Column count: %d\n", e.ColumnCount)

	fmt.Fprintf(w, "Values:\n")
	for _, rows := range e.Rows {
		fmt.Fprintf(w, "--\n")
		for j, d := range rows {
			if _, ok := d.([]byte); ok {
				fmt.Fprintf(w, "%d:%q\n", j, d)
			} else {
				fmt.Fprintf(w, "%d:%#v\n", j, d)
			}
		}
	}
	fmt.Fprintln(w)
}

type RowsQueryEvent struct {
	Query []byte
}

func (e *RowsQueryEvent) Decode(data []byte) error {
	//ignore length byte 1
	e.Query = data[1:]
	return nil
}

func (e *RowsQueryEvent) Dump(w io.Writer) {
	fmt.Fprintf(w, "Query: %s\n", e.Query)
	fmt.Fprintln(w)
}<|MERGE_RESOLUTION|>--- conflicted
+++ resolved
@@ -1168,17 +1168,17 @@
 		// Refer: https://github.com/shyiko/mysql-binlog-connector-java/blob/master/src/main/java/com/github/shyiko/mysql/binlog/event/deserialization/AbstractRowsEventDataDeserializer.java#L404
 		length = int(FixedLengthInt(data[0:meta]))
 		n = length + int(meta)
-<<<<<<< HEAD
-		var d []byte
-		d, err = e.decodeJsonBinary(data[meta:n])
-		if err == nil {
-			v = hack.String(d)
-=======
+		//<<<<<<< HEAD
+		//		var d []byte
+		//		d, err = e.decodeJsonBinary(data[meta:n])
+		//		if err == nil {
+		//			v = hack.String(d)
+		//=======
 		v, err = e.decodeJsonBinary(data[meta:n])
 		newValue, ok := convertToString(v)
 		if ok {
 			v = newValue
->>>>>>> f71d252d
+			//>>>>>>> fix/eitam/MySQLCharsetNull
 		}
 	case MYSQL_TYPE_GEOMETRY:
 		// MySQL saves Geometry as Blob in binlog
